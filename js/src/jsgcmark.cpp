/* -*- Mode: C++; tab-width: 8; indent-tabs-mode: nil; c-basic-offset: 4 -*-
 *
 * ***** BEGIN LICENSE BLOCK *****
 * Version: MPL 1.1/GPL 2.0/LGPL 2.1
 *
 * The contents of this file are subject to the Mozilla Public License Version
 * 1.1 (the "License"); you may not use this file except in compliance with
 * the License. You may obtain a copy of the License at
 * http://www.mozilla.org/MPL/
 *
 * Software distributed under the License is distributed on an "AS IS" basis,
 * WITHOUT WARRANTY OF ANY KIND, either express or implied. See the License
 * for the specific language governing rights and limitations under the
 * License.
 *
 * The Original Code is SpiderMonkey code.
 *
 * The Initial Developer of the Original Code is
 * Mozilla Corporation.
 * Portions created by the Initial Developer are Copyright (C) 2010
 * the Initial Developer. All Rights Reserved.
 *
 * Contributor(s):
 *
 *
 * Alternatively, the contents of this file may be used under the terms of
 * either of the GNU General Public License Version 2 or later (the "GPL"),
 * or the GNU Lesser General Public License Version 2.1 or later (the "LGPL"),
 * in which case the provisions of the GPL or the LGPL are applicable instead
 * of those above. If you wish to allow use of your version of this file only
 * under the terms of either the GPL or the LGPL, and not to allow others to
 * use your version of this file under the terms of the MPL, indicate your
 * decision by deleting the provisions above and replace them with the notice
 * and other provisions required by the GPL or the LGPL. If you do not delete
 * the provisions above, a recipient may use your version of this file under
 * the terms of any one of the MPL, the GPL or the LGPL.
 *
 * ***** END LICENSE BLOCK ***** */

#include "jsgcmark.h"
#include "jsprf.h"
#include "jsscope.h"
#include "jsstr.h"

#include "jsobjinlines.h"
#include "jsscopeinlines.h"

#include "ion/IonCode.h"
#include "vm/String-inl.h"
#include "methodjit/MethodJIT.h"

/*
 * There are two mostly separate mark paths. The first is a fast path used
 * internally in the GC. The second is a slow path used for root marking and
 * for API consumers like the cycle collector.
 *
 * The fast path uses explicit stacks. The basic marking process during a GC is
 * that all roots are pushed on to a mark stack, and then each item on the
 * stack is scanned (possibly pushing more stuff) until the stack is empty.
 *
 * PushMarkStack pushes a GC thing onto the mark stack. In some cases (shapes
 * or strings) it eagerly marks the object rather than pushing it. Popping is
 * done by the drainMarkStack method. For each thing it pops, drainMarkStack
 * calls ScanObject (or a related function).
 *
 * Most of the marking code outside jsgcmark uses functions like MarkObject,
 * MarkString, etc. These functions check if an object is in the compartment
 * currently being GCed. If it is, they call PushMarkStack. Roots are pushed
 * this way as well as pointers traversed inside trace hooks (for things like
 * IteratorClass). It it always valid to call a MarkX function instead of
 * PushMarkStack, although it may be slower.
 *
 * The MarkX functions also handle non-GC object traversal. In this case, they
 * call a callback for each object visited. This is a recursive process; the
 * mark stacks are not involved. These callbacks may ask for the outgoing
 * pointers to be visited. Eventually, this leads to the MarkChildren functions
 * being called. These functions duplicate much of the functionality of
 * ScanObject, but they don't push onto an explicit stack.
 */

using namespace js;
using namespace js::gc;

namespace js {
namespace gc {

static inline void
PushMarkStack(GCMarker *gcmarker, JSXML *thing);

static inline void
PushMarkStack(GCMarker *gcmarker, JSObject *thing);

static inline void
PushMarkStack(GCMarker *gcmarker, JSFunction *thing);

static inline void
PushMarkStack(GCMarker *gcmarker, JSScript *thing);

static inline void
PushMarkStack(GCMarker *gcmarker, const Shape *thing);

static inline void
PushMarkStack(GCMarker *gcmarker, JSString *thing);

static inline void
PushMarkStack(GCMarker *gcmarker, types::TypeObject *thing);

template<typename T>
static inline void
CheckMarkedThing(JSTracer *trc, T *thing)
{
    JS_ASSERT(thing);
    JS_ASSERT(trc->debugPrinter || trc->debugPrintArg);
    JS_ASSERT_IF(trc->runtime->gcCurrentCompartment, IS_GC_MARKING_TRACER(trc));

    JS_ASSERT(thing->isAligned());

    JS_ASSERT(thing->compartment());
    JS_ASSERT(thing->compartment()->rt == trc->runtime);
}

template<typename T>
void
Mark(JSTracer *trc, T *thing)
{
    CheckMarkedThing(trc, thing);

    JSRuntime *rt = trc->runtime;

    JS_OPT_ASSERT_IF(rt->gcCheckCompartment,
                     thing->compartment() == rt->gcCheckCompartment ||
                     thing->compartment() == rt->atomsCompartment);

    /*
     * Don't mark things outside a compartment if we are in a per-compartment
     * GC.
     */
    if (!rt->gcCurrentCompartment || thing->compartment() == rt->gcCurrentCompartment) {
        if (IS_GC_MARKING_TRACER(trc))
            PushMarkStack(static_cast<GCMarker *>(trc), thing);
        else
            trc->callback(trc, (void *)thing, GetGCThingTraceKind(thing));
    }

#ifdef DEBUG
    trc->debugPrinter = NULL;
    trc->debugPrintArg = NULL;
#endif
}

void
MarkStringUnbarriered(JSTracer *trc, JSString *str, const char *name)
{
    JS_ASSERT(str);
    JS_SET_TRACING_NAME(trc, name);
    Mark(trc, str);
}

void
MarkString(JSTracer *trc, const MarkablePtr<JSString> &str, const char *name)
{
    MarkStringUnbarriered(trc, str.value, name);
}

void
MarkAtom(JSTracer *trc, JSAtom *atom)
{
    JS_ASSERT(trc);
    JS_ASSERT(atom);
    Mark(trc, atom);
}

void
MarkAtom(JSTracer *trc, JSAtom *atom, const char *name)
{
    MarkStringUnbarriered(trc, atom, name);
}

void
MarkObjectUnbarriered(JSTracer *trc, JSObject *obj, const char *name)
{
    JS_ASSERT(trc);
    JS_ASSERT(obj);
    JS_SET_TRACING_NAME(trc, name);
    Mark(trc, obj);
}

void
MarkObjectWithPrinterUnbarriered(JSTracer *trc, JSObject *obj, JSTraceNamePrinter printer,
                                 const void *arg, size_t index)
{
    JS_ASSERT(trc);
    JS_ASSERT(obj);
    JS_SET_TRACING_DETAILS(trc, printer, arg, index);
    Mark(trc, obj);
}

void
MarkObject(JSTracer *trc, const MarkablePtr<JSObject> &obj, const char *name)
{
    MarkObjectUnbarriered(trc, obj.value, name);
}

void
MarkScriptUnbarriered(JSTracer *trc, JSScript *script, const char *name)
{
    JS_ASSERT(trc);
    JS_ASSERT(script);
    JS_SET_TRACING_NAME(trc, name);
    Mark(trc, script);
}

void
MarkScript(JSTracer *trc, const MarkablePtr<JSScript> &script, const char *name)
{
    MarkScriptUnbarriered(trc, script.value, name);
}

void
MarkShapeUnbarriered(JSTracer *trc, const Shape *shape, const char *name)
{
    JS_ASSERT(trc);
    JS_ASSERT(shape);
    JS_SET_TRACING_NAME(trc, name);
    Mark(trc, shape);
}

void
<<<<<<< HEAD
MarkIonCode(JSTracer *trc, ion::IonCode *code, const char *name)
{
    JS_ASSERT(trc);
    JS_ASSERT(code);
    JS_SET_TRACING_NAME(trc, name);
    Mark(trc, code);
}

void
MarkTypeObject(JSTracer *trc, types::TypeObject *type, const char *name)
=======
MarkShape(JSTracer *trc, const MarkablePtr<const Shape> &shape, const char *name)
{
    MarkShapeUnbarriered(trc, shape.value, name);
}

void
MarkTypeObjectUnbarriered(JSTracer *trc, types::TypeObject *type, const char *name)
>>>>>>> bb0c21a5
{
    JS_ASSERT(trc);
    JS_ASSERT(type);
    JS_SET_TRACING_NAME(trc, name);
    if (type == &types::emptyTypeObject)
        return;
    Mark(trc, type);

    /*
     * Mark parts of a type object skipped by ScanTypeObject. ScanTypeObject is
     * only used for marking tracers; for tracers with a callback, if we
     * reenter through JS_TraceChildren then MarkChildren will *not* skip these
     * members, and we don't need to handle them here.
     */
    if (IS_GC_MARKING_TRACER(trc)) {
        if (type->singleton)
            MarkObject(trc, type->singleton, "type_singleton");
        if (type->interpretedFunction)
            MarkObject(trc, type->interpretedFunction, "type_function");
    }
}

void
MarkTypeObject(JSTracer *trc, const MarkablePtr<types::TypeObject> &type, const char *name)
{
    MarkTypeObjectUnbarriered(trc, type.value, name);
}

#if JS_HAS_XML_SUPPORT
void
MarkXMLUnbarriered(JSTracer *trc, JSXML *xml, const char *name)
{
    JS_ASSERT(trc);
    JS_ASSERT(xml);
    JS_SET_TRACING_NAME(trc, name);
    Mark(trc, xml);
}

void
MarkXML(JSTracer *trc, const MarkablePtr<JSXML> &xml, const char *name)
{
    MarkXMLUnbarriered(trc, xml.value, name);
}
#endif

void
PushMarkStack(GCMarker *gcmarker, JSXML *thing)
{
    JS_OPT_ASSERT_IF(gcmarker->runtime->gcCurrentCompartment,
                     thing->compartment() == gcmarker->runtime->gcCurrentCompartment);

    if (thing->markIfUnmarked(gcmarker->getMarkColor()))
        gcmarker->pushXML(thing);
}

void
PushMarkStack(GCMarker *gcmarker, JSObject *thing)
{
    JS_OPT_ASSERT_IF(gcmarker->runtime->gcCurrentCompartment,
                     thing->compartment() == gcmarker->runtime->gcCurrentCompartment);

    if (thing->markIfUnmarked(gcmarker->getMarkColor()))
        gcmarker->pushObject(thing);
}

void
PushMarkStack(GCMarker *gcmarker, JSFunction *thing)
{
    JS_OPT_ASSERT_IF(gcmarker->runtime->gcCurrentCompartment,
                     thing->compartment() == gcmarker->runtime->gcCurrentCompartment);

    if (thing->markIfUnmarked(gcmarker->getMarkColor()))
        gcmarker->pushObject(thing);
}

void
PushMarkStack(GCMarker *gcmarker, types::TypeObject *thing)
{
    JS_ASSERT_IF(gcmarker->runtime->gcCurrentCompartment,
                 thing->compartment() == gcmarker->runtime->gcCurrentCompartment);

    if (thing->markIfUnmarked(gcmarker->getMarkColor()))
        gcmarker->pushType(thing);
}

void
PushMarkStack(GCMarker *gcmarker, ion::IonCode *thing)
{
    JS_ASSERT_IF(gcmarker->context->runtime->gcCurrentCompartment,
                 thing->compartment() == gcmarker->context->runtime->gcCurrentCompartment);

    if (thing->markIfUnmarked(gcmarker->getMarkColor()))
        gcmarker->pushIonCode(thing);
}

void
PushMarkStack(GCMarker *gcmarker, JSScript *thing)
{
    JS_ASSERT_IF(gcmarker->runtime->gcCurrentCompartment,
                 thing->compartment() == gcmarker->runtime->gcCurrentCompartment);

    /*
     * We mark scripts directly rather than pushing on the stack as they can
     * refer to other scripts only indirectly (like via nested functions) and
     * we cannot get to deep recursion.
     */
    if (thing->markIfUnmarked(gcmarker->getMarkColor()))
        MarkChildren(gcmarker, thing);
}

static void
ScanShape(GCMarker *gcmarker, const Shape *shape);

void
PushMarkStack(GCMarker *gcmarker, const Shape *thing)
{
    JS_OPT_ASSERT_IF(gcmarker->runtime->gcCurrentCompartment,
                     thing->compartment() == gcmarker->runtime->gcCurrentCompartment);

    /* We mark shapes directly rather than pushing on the stack. */
    if (thing->markIfUnmarked(gcmarker->getMarkColor()))
        ScanShape(gcmarker, thing);
}

static void
MarkAtomRange(JSTracer *trc, size_t len, JSAtom **vec, const char *name)
{
    for (uint32 i = 0; i < len; i++) {
        if (JSAtom *atom = vec[i]) {
            JS_SET_TRACING_INDEX(trc, name, i);
            Mark(trc, atom);
        }
    }
}

void
MarkObjectRange(JSTracer *trc, size_t len, HeapPtr<JSObject> *vec, const char *name)
{
    for (uint32 i = 0; i < len; i++) {
        if (JSObject *obj = vec[i]) {
            JS_SET_TRACING_INDEX(trc, name, i);
            Mark(trc, obj);
        }
    }
}

void
MarkXMLRange(JSTracer *trc, size_t len, HeapPtr<JSXML> *vec, const char *name)
{
    for (size_t i = 0; i < len; i++) {
        if (JSXML *xml = vec[i]) {
            JS_SET_TRACING_INDEX(trc, "xml_vector", i);
            Mark(trc, xml);
        }
    }
}

void
MarkIdUnbarriered(JSTracer *trc, jsid id)
{
    if (JSID_IS_STRING(id))
        Mark(trc, JSID_TO_STRING(id));
    else if (JS_UNLIKELY(JSID_IS_OBJECT(id)))
        Mark(trc, JSID_TO_OBJECT(id));
}

void
MarkIdUnbarriered(JSTracer *trc, jsid id, const char *name)
{
    JS_SET_TRACING_NAME(trc, name);
    MarkIdUnbarriered(trc, id);
}

void
MarkId(JSTracer *trc, const HeapId &id, const char *name)
{
    JS_SET_TRACING_NAME(trc, name);
    MarkIdUnbarriered(trc, id.get(), name);
}

void
MarkIdRangeUnbarriered(JSTracer *trc, jsid *beg, jsid *end, const char *name)
{
    for (jsid *idp = beg; idp != end; ++idp) {
        JS_SET_TRACING_INDEX(trc, name, (idp - beg));
        MarkIdUnbarriered(trc, *idp);
    }
}

void
MarkIdRangeUnbarriered(JSTracer *trc, size_t len, jsid *vec, const char *name)
{
    MarkIdRangeUnbarriered(trc, vec, vec + len, name);
}

void
MarkIdRange(JSTracer *trc, HeapId *beg, HeapId *end, const char *name)
{
    for (HeapId *idp = beg; idp != end; ++idp) {
        JS_SET_TRACING_INDEX(trc, name, (idp - beg));
        MarkIdUnbarriered(trc, *idp);
    }
}

void
MarkKind(JSTracer *trc, void *thing, JSGCTraceKind kind)
{
    JS_ASSERT(thing);
    JS_ASSERT(kind == GetGCThingTraceKind(thing));
    switch (kind) {
      case JSTRACE_OBJECT:
        Mark(trc, reinterpret_cast<JSObject *>(thing));
        break;
      case JSTRACE_STRING:
        Mark(trc, reinterpret_cast<JSString *>(thing));
        break;
      case JSTRACE_SCRIPT:
        Mark(trc, static_cast<JSScript *>(thing));
        break;
      case JSTRACE_SHAPE:
        Mark(trc, reinterpret_cast<Shape *>(thing));
        break;
      case JSTRACE_TYPE_OBJECT:
        MarkTypeObjectUnbarriered(trc, reinterpret_cast<types::TypeObject *>(thing), "type_stack");
        break;
      case JSTRACE_IONCODE:
        Mark(trc, reinterpret_cast<ion::IonCode *>(thing));
        break;	
#if JS_HAS_XML_SUPPORT
      case JSTRACE_XML:
        Mark(trc, static_cast<JSXML *>(thing));
        break;
#endif
      default:
        JS_NOT_REACHED("unknown trace kind");
    }
}

/* N.B. Assumes JS_SET_TRACING_NAME/INDEX has already been called. */
void
MarkValueRaw(JSTracer *trc, const js::Value &v)
{
    if (v.isMarkable()) {
        JS_ASSERT(v.toGCThing());
        return MarkKind(trc, v.toGCThing(), v.gcKind());
    }
}

void
MarkValueUnbarriered(JSTracer *trc, const js::Value &v, const char *name)
{
    JS_SET_TRACING_NAME(trc, name);
    MarkValueRaw(trc, v);
}

void
MarkValue(JSTracer *trc, const js::HeapValue &v, const char *name)
{
    MarkValueUnbarriered(trc, v, name);
}

void
MarkCrossCompartmentValue(JSTracer *trc, const js::HeapValue &v, const char *name)
{
    if (v.isMarkable()) {
        js::gc::Cell *cell = (js::gc::Cell *)v.toGCThing();
        JSRuntime *rt = trc->runtime;
        if (rt->gcCurrentCompartment && cell->compartment() != rt->gcCurrentCompartment)
            return;

        MarkValue(trc, v, name);
    }
}

void
MarkValueRange(JSTracer *trc, const HeapValue *beg, const HeapValue *end, const char *name)
{
    for (const HeapValue *vp = beg; vp < end; ++vp) {
        JS_SET_TRACING_INDEX(trc, name, vp - beg);
        MarkValueRaw(trc, vp->get());
    }
}

void
MarkValueRange(JSTracer *trc, size_t len, const HeapValue *vec, const char *name)
{
    MarkValueRange(trc, vec, vec + len, name);
}

/* N.B. Assumes JS_SET_TRACING_NAME/INDEX has already been called. */
void
MarkGCThing(JSTracer *trc, void *thing, JSGCTraceKind kind)
{
    if (!thing)
        return;

    MarkKind(trc, thing, kind);
}

void
MarkGCThing(JSTracer *trc, void *thing)
{
    if (!thing)
        return;
    MarkKind(trc, thing, GetGCThingTraceKind(thing));
}

void
MarkGCThing(JSTracer *trc, void *thing, const char *name, size_t index)
{
    JS_SET_TRACING_INDEX(trc, name, index);
    MarkGCThing(trc, thing);
}

void
Mark(JSTracer *trc, void *thing, JSGCTraceKind kind, const char *name)
{
    JS_ASSERT(thing);
    JS_SET_TRACING_NAME(trc, name);
    MarkKind(trc, thing, kind);
}

void
MarkRoot(JSTracer *trc, JSObject *thing, const char *name)
{
    MarkObjectUnbarriered(trc, thing, name);
}

void
MarkRoot(JSTracer *trc, JSString *thing, const char *name)
{
    MarkStringUnbarriered(trc, thing, name);
}

void
MarkRoot(JSTracer *trc, JSScript *thing, const char *name)
{
    MarkScriptUnbarriered(trc, thing, name);
}

void
MarkRoot(JSTracer *trc, const Shape *thing, const char *name)
{
    MarkShapeUnbarriered(trc, thing, name);
}

void
MarkRoot(JSTracer *trc, types::TypeObject *thing, const char *name)
{
    MarkTypeObjectUnbarriered(trc, thing, name);
}

void
MarkRoot(JSTracer *trc, JSXML *thing, const char *name)
{
    MarkXMLUnbarriered(trc, thing, name);
}

void
MarkRoot(JSTracer *trc, const Value &v, const char *name)
{
    MarkValueUnbarriered(trc, v, name);
}

void
MarkRoot(JSTracer *trc, jsid id, const char *name)
{
    JS_SET_TRACING_NAME(trc, name);
    MarkIdUnbarriered(trc, id);
}

void
MarkRootGCThing(JSTracer *trc, void *thing, const char *name)
{
    JS_SET_TRACING_NAME(trc, name);
    MarkGCThing(trc, thing);
}

void
MarkRootRange(JSTracer *trc, size_t len, const Shape **vec, const char *name)
{
    const Shape **end = vec + len;
    for (const Shape **sp = vec; sp < end; ++sp) {
        JS_SET_TRACING_INDEX(trc, name, sp - vec);
        MarkShapeUnbarriered(trc, *sp, name);
    }
}

void
MarkRootRange(JSTracer *trc, size_t len, JSObject **vec, const char *name)
{
    JSObject **end = vec + len;
    for (JSObject **sp = vec; sp < end; ++sp) {
        JS_SET_TRACING_INDEX(trc, name, sp - vec);
        MarkObjectUnbarriered(trc, *sp, name);
    }
}

void
MarkRootRange(JSTracer *trc, const Value *beg, const Value *end, const char *name)
{
    for (const Value *vp = beg; vp < end; ++vp) {
        JS_SET_TRACING_INDEX(trc, name, vp - beg);
        MarkValueRaw(trc, *vp);
    }
}

void
MarkRootRange(JSTracer *trc, size_t len, const Value *vec, const char *name)
{
    MarkRootRange(trc, vec, vec + len, name);
}

void
MarkRootRange(JSTracer *trc, jsid *beg, jsid *end, const char *name)
{
    MarkIdRangeUnbarriered(trc, beg, end, name);
}

void
MarkRootRange(JSTracer *trc, size_t len, jsid *vec, const char *name)
{
    MarkIdRangeUnbarriered(trc, len, vec, name);
}

void
MarkRoot(JSTracer *trc, ion::IonCode *code, const char *name)
{
    MarkIonCode(trc, code, name);
}

static void
PrintPropertyId(char *buf, size_t bufsize, jsid propid, const char *label)
{
    JS_ASSERT(!JSID_IS_VOID(propid));
    if (JSID_IS_ATOM(propid)) {
        size_t n = PutEscapedString(buf, bufsize, JSID_TO_ATOM(propid), 0);
        if (n < bufsize)
            JS_snprintf(buf + n, bufsize - n, " %s", label);
    } else if (JSID_IS_INT(propid)) {
        JS_snprintf(buf, bufsize, "%d %s", JSID_TO_INT(propid), label);
    } else {
        JS_snprintf(buf, bufsize, "<object> %s", label);
    }
}

static void
PrintPropertyGetterOrSetter(JSTracer *trc, char *buf, size_t bufsize)
{
    JS_ASSERT(trc->debugPrinter == PrintPropertyGetterOrSetter);
    Shape *shape = (Shape *)trc->debugPrintArg;
    PrintPropertyId(buf, bufsize, shape->propid,
                    trc->debugPrintIndex ? js_setter_str : js_getter_str); 
}

static void
PrintPropertyMethod(JSTracer *trc, char *buf, size_t bufsize)
{
    JS_ASSERT(trc->debugPrinter == PrintPropertyMethod);
    Shape *shape = (Shape *)trc->debugPrintArg;
    PrintPropertyId(buf, bufsize, shape->propid, " method");
}

static inline void
ScanValue(GCMarker *gcmarker, const Value &v)
{
    if (v.isMarkable()) {
        JSGCTraceKind kind = v.gcKind();
        if (kind == JSTRACE_STRING) {
            PushMarkStack(gcmarker, v.toString());
        } else {
            JS_ASSERT(kind == JSTRACE_OBJECT);
            PushMarkStack(gcmarker, &v.toObject());
        }
    }
}

static void
ScanShape(GCMarker *gcmarker, const Shape *shape)
{
restart:
    JSRuntime *rt = gcmarker->runtime;
    if (rt->gcRegenShapes)
        shape->shapeid = js_RegenerateShapeForGC(rt);

    if (JSID_IS_STRING(shape->propid))
        PushMarkStack(gcmarker, JSID_TO_STRING(shape->propid));
    else if (JS_UNLIKELY(JSID_IS_OBJECT(shape->propid)))
        PushMarkStack(gcmarker, JSID_TO_OBJECT(shape->propid));

    if (shape->hasGetterValue() && shape->getter())
        PushMarkStack(gcmarker, shape->getterObject());
    if (shape->hasSetterValue() && shape->setter())
        PushMarkStack(gcmarker, shape->setterObject());

    if (shape->isMethod())
        PushMarkStack(gcmarker, &shape->methodObject());

    shape = shape->previous();
    if (shape && shape->markIfUnmarked(gcmarker->getMarkColor()))
        goto restart;
}

static inline void
ScanRope(GCMarker *gcmarker, JSRope *rope)
{
    JS_OPT_ASSERT_IF(gcmarker->runtime->gcCurrentCompartment,
                     rope->compartment() == gcmarker->runtime->gcCurrentCompartment
                     || rope->compartment() == gcmarker->runtime->atomsCompartment);
    JS_ASSERT(rope->isMarked());

    JSString *leftChild = NULL;
    do {
        JSString *rightChild = rope->rightChild();

        if (rightChild->isRope()) {
            if (rightChild->markIfUnmarked())
                gcmarker->pushRope(&rightChild->asRope());
        } else {
            rightChild->asLinear().mark(gcmarker);
        }
        leftChild = rope->leftChild();

        if (leftChild->isLinear()) {
            leftChild->asLinear().mark(gcmarker);
            return;
        }
        rope = &leftChild->asRope();
    } while (leftChild->markIfUnmarked());
}

static inline void
PushMarkStack(GCMarker *gcmarker, JSString *str)
{
    JS_OPT_ASSERT_IF(gcmarker->runtime->gcCurrentCompartment,
                     str->compartment() == gcmarker->runtime->gcCurrentCompartment
                     || str->compartment() == gcmarker->runtime->atomsCompartment);

    if (str->isLinear()) {
        str->asLinear().mark(gcmarker);
    } else {
        JS_ASSERT(str->isRope());
        if (str->markIfUnmarked())
            ScanRope(gcmarker, &str->asRope());
    }
}

static const uintN LARGE_OBJECT_CHUNK_SIZE = 2048;

static void
ScanObject(GCMarker *gcmarker, JSObject *obj)
{
    if (obj->isNewborn())
        return;

    types::TypeObject *type = obj->typeFromGC();
    if (type != &types::emptyTypeObject)
        PushMarkStack(gcmarker, type);

    if (JSObject *parent = obj->getParent())
        PushMarkStack(gcmarker, parent);

    /*
     * Call the trace hook if necessary, and check for a newType on objects
     * which are not dense arrays (dense arrays have trace hooks).
     */
    Class *clasp = obj->getClass();
    if (clasp->trace) {
        if (clasp == &ArrayClass) {
            if (obj->getDenseArrayInitializedLength() > LARGE_OBJECT_CHUNK_SIZE) {
                if (!gcmarker->largeStack.push(LargeMarkItem(obj)))
                    clasp->trace(gcmarker, obj);
            } else {
                clasp->trace(gcmarker, obj);
            }
        } else {
            if (obj->newType)
                PushMarkStack(gcmarker, obj->newType);
            clasp->trace(gcmarker, obj);
        }
    } else {
        if (obj->newType)
            PushMarkStack(gcmarker, obj->newType);
    }

    if (obj->isNative()) {
        js::Shape *shape = obj->lastProp;
        PushMarkStack(gcmarker, shape);

        if (gcmarker->runtime->gcRegenShapes) {
            /* We need to regenerate our shape if hasOwnShape(). */
            uint32 newShape = shape->shapeid;
            if (obj->hasOwnShape()) {
                newShape = js_RegenerateShapeForGC(gcmarker->runtime);
                JS_ASSERT(newShape != shape->shapeid);
            }
            obj->objShape = newShape;
        }

        uint32 nslots = obj->slotSpan();
        JS_ASSERT(obj->slotSpan() <= obj->numSlots());
        if (nslots > LARGE_OBJECT_CHUNK_SIZE) {
            if (gcmarker->largeStack.push(LargeMarkItem(obj)))
                return;
        }

        obj->scanSlots(gcmarker);
    }
}

static bool
ScanLargeObject(GCMarker *gcmarker, LargeMarkItem &item)
{
    JSObject *obj = item.obj;

    uintN start = item.markpos;
    uintN stop;
    uint32 capacity;
    if (obj->isDenseArray()) {
        capacity = obj->getDenseArrayInitializedLength();
        stop = JS_MIN(start + LARGE_OBJECT_CHUNK_SIZE, capacity);
        for (uintN i=stop; i>start; i--)
            ScanValue(gcmarker, obj->getDenseArrayElement(i-1));
    } else {
        JS_ASSERT(obj->isNative());
        capacity = obj->slotSpan();
        stop = JS_MIN(start + LARGE_OBJECT_CHUNK_SIZE, capacity);
        for (uintN i=stop; i>start; i--)
            ScanValue(gcmarker, obj->nativeGetSlot(i-1));
    }

    if (stop == capacity)
        return true;

    item.markpos += LARGE_OBJECT_CHUNK_SIZE;
    return false;
}

void
MarkChildren(JSTracer *trc, JSObject *obj)
{
    /* If obj has no map, it must be a newborn. */
    if (obj->isNewborn())
        return;

    MarkTypeObject(trc, obj->typeFromGC(), "type");

    /* Trace universal (ops-independent) members. */
    if (!obj->isDenseArray() && obj->newType)
        MarkTypeObject(trc, obj->newType, "new_type");
    if (obj->parent)
        MarkObject(trc, obj->parent, "parent");

    Class *clasp = obj->getClass();
    if (clasp->trace)
        clasp->trace(trc, obj);

    if (obj->isNative()) {
        MarkShape(trc, obj->lastProp, "shape");

        JS_ASSERT(obj->slotSpan() <= obj->numSlots());
        uint32 nslots = obj->slotSpan();
        for (uint32 i = 0; i < nslots; i++) {
            JS_SET_TRACING_DETAILS(trc, js_PrintObjectSlotName, obj, i);
            MarkValueRaw(trc, obj->nativeGetSlot(i));
        }
    }
}

void
MarkChildren(JSTracer *trc, JSString *str)
{
    /*
     * We use custom barriers in JSString, so it's safe to use unbarriered
     * marking here.
     */
    if (str->isDependent()) {
        MarkStringUnbarriered(trc, str->asDependent().base(), "base");
    } else if (str->isRope()) {
        JSRope &rope = str->asRope();
        MarkStringUnbarriered(trc, rope.leftChild(), "left child");
        MarkStringUnbarriered(trc, rope.rightChild(), "right child");
    }
}


void
MarkChildren(JSTracer *trc, JSScript *script)
{
    CheckScript(script, NULL);

#ifdef JS_CRASH_DIAGNOSTICS
    JSRuntime *rt = trc->runtime;
    JS_OPT_ASSERT_IF(rt->gcCheckCompartment, script->compartment() == rt->gcCheckCompartment);
#endif

    MarkAtomRange(trc, script->natoms, script->atoms, "atoms");

    if (JSScript::isValidOffset(script->objectsOffset)) {
        JSObjectArray *objarray = script->objects();
        MarkObjectRange(trc, objarray->length, objarray->vector, "objects");
    }

    if (JSScript::isValidOffset(script->regexpsOffset)) {
        JSObjectArray *objarray = script->regexps();
        MarkObjectRange(trc, objarray->length, objarray->vector, "objects");
    }

    if (JSScript::isValidOffset(script->constOffset)) {
        JSConstArray *constarray = script->consts();
        MarkValueRange(trc, constarray->length, constarray->vector, "consts");
    }

    if (!script->isCachedEval && script->globalObject)
        MarkObject(trc, script->globalObject, "object");

    if (IS_GC_MARKING_TRACER(trc) && script->filename)
        js_MarkScriptFilename(script->filename);

#ifdef JS_ION
    ion::IonScript::Trace(trc, script);
#endif

    script->bindings.trace(trc);

    if (script->types)
        script->types->trace(trc);
}

void
MarkChildren(JSTracer *trc, const Shape *shape)
{
restart:
    MarkId(trc, shape->propid, "propid");

    if (shape->hasGetterValue() && shape->getter())
        MarkObjectWithPrinterUnbarriered(trc, shape->getterObject(),
                                         PrintPropertyGetterOrSetter, shape, 0);
    if (shape->hasSetterValue() && shape->setter())
        MarkObjectWithPrinterUnbarriered(trc, shape->setterObject(),
                                         PrintPropertyGetterOrSetter, shape, 1);

    if (shape->isMethod())
        MarkObjectWithPrinterUnbarriered(trc, &shape->methodObject(),
                                         PrintPropertyMethod, shape, 0);

    shape = shape->previous();
    if (shape)
        goto restart;
}

static void
ScanTypeObject(GCMarker *gcmarker, types::TypeObject *type)
{
    if (!type->singleton) {
        unsigned count = type->getPropertyCount();
        for (unsigned i = 0; i < count; i++) {
            types::Property *prop = type->getProperty(i);
            if (prop && JSID_IS_STRING(prop->id))
                PushMarkStack(gcmarker, JSID_TO_STRING(prop->id));
        }
    }

    if (type->emptyShapes) {
        for (unsigned i = 0; i < FINALIZE_OBJECT_LIMIT; i++) {
            if (type->emptyShapes[i])
                PushMarkStack(gcmarker, type->emptyShapes[i]);
        }
    }

    if (type->proto)
        PushMarkStack(gcmarker, type->proto);

    if (type->newScript) {
        PushMarkStack(gcmarker, type->newScript->fun);
        PushMarkStack(gcmarker, type->newScript->shape);
    }

    /*
     * Don't need to trace singleton or functionScript, an object with this
     * type must have already been traced and it will also hold a reference
     * on the script (singleton and functionScript types cannot be the newType
     * of another object). Attempts to mark type objects directly must use
     * MarkTypeObject, which will itself mark these extra bits.
     */
}

void
MarkChildren(JSTracer *trc, types::TypeObject *type)
{
    if (!type->singleton) {
        unsigned count = type->getPropertyCount();
        for (unsigned i = 0; i < count; i++) {
            types::Property *prop = type->getProperty(i);
            if (prop)
                MarkId(trc, prop->id, "type_prop");
        }
    }

    if (type->emptyShapes) {
        for (unsigned i = 0; i < FINALIZE_OBJECT_LIMIT; i++) {
            if (type->emptyShapes[i])
                MarkShape(trc, type->emptyShapes[i], "empty_shape");
        }
    }

    if (type->proto)
        MarkObject(trc, type->proto, "type_proto");

    if (type->singleton)
        MarkObject(trc, type->singleton, "type_singleton");

    if (type->newScript) {
        MarkObject(trc, type->newScript->fun, "type_new_function");
        MarkShape(trc, type->newScript->shape, "type_new_shape");
    }

    if (type->interpretedFunction)
        MarkObject(trc, type->interpretedFunction, "type_function");
}

void
MarkChildren(JSTracer *trc, ion::IonCode *code)
{
#ifdef JS_ION
    code->trace(trc);
#endif
}

#ifdef JS_HAS_XML_SUPPORT
void
MarkChildren(JSTracer *trc, JSXML *xml)
{
    js_TraceXML(trc, xml);
}
#endif

} /* namespace gc */

void
GCMarker::drainMarkStack()
{
    JSRuntime *rt = runtime;
    rt->gcCheckCompartment = rt->gcCurrentCompartment;

    while (!isMarkStackEmpty()) {
        while (!ropeStack.isEmpty())
            ScanRope(this, ropeStack.pop());

        while (!objStack.isEmpty())
            ScanObject(this, objStack.pop());

        while (!typeStack.isEmpty())
            ScanTypeObject(this, typeStack.pop());

        while (!xmlStack.isEmpty())
            MarkChildren(this, xmlStack.pop());

	while (!ionCodeStack.isEmpty())
            MarkChildren(this, ionCodeStack.pop());

        if (!largeStack.isEmpty()) {
            LargeMarkItem &item = largeStack.peek();
            if (ScanLargeObject(this, item))
                largeStack.pop();
        }

        if (isMarkStackEmpty()) {
            /*
             * Mark children of things that caused too deep recursion during the above
             * tracing. Don't do this until we're done with everything else.
             */
            markDelayedChildren();
        }
    }

    rt->gcCheckCompartment = NULL;
}

void
TraceChildren(JSTracer *trc, void *thing, JSGCTraceKind kind)
{
    switch (kind) {
      case JSTRACE_OBJECT:
        MarkChildren(trc, static_cast<JSObject *>(thing));
        break;

      case JSTRACE_STRING:
        MarkChildren(trc, static_cast<JSString *>(thing));
        break;

      case JSTRACE_SCRIPT:
        MarkChildren(trc, static_cast<JSScript *>(thing));
        break;

      case JSTRACE_SHAPE:
        MarkChildren(trc, static_cast<Shape *>(thing));
        break;

      case JSTRACE_IONCODE:
        MarkChildren(trc, (js::ion::IonCode *)thing);
        break;

      case JSTRACE_TYPE_OBJECT:
        MarkChildren(trc, (types::TypeObject *)thing);
        break;

#if JS_HAS_XML_SUPPORT
      case JSTRACE_XML:
        MarkChildren(trc, static_cast<JSXML *>(thing));
        break;
#endif
    }
}

void
CallTracer(JSTracer *trc, void *thing, JSGCTraceKind kind)
{
    JS_ASSERT(thing);
    MarkKind(trc, thing, kind);
}

} /* namespace js */

inline void
JSObject::scanSlots(GCMarker *gcmarker)
{
    /*
     * Scan the fixed slots and the dynamic slots separately, to avoid
     * branching inside nativeGetSlot().
     */
    JS_ASSERT(slotSpan() <= numSlots());
    unsigned i, nslots = slotSpan();
    if (slots) {
        unsigned nfixed = numFixedSlots();
        if (nslots > nfixed) {
            HeapValue *vp = fixedSlots();
            for (i = 0; i < nfixed; i++, vp++)
                ScanValue(gcmarker, *vp);
            vp = slots;
            for (; i < nslots; i++, vp++)
                ScanValue(gcmarker, *vp);
            return;
        }
    }
    JS_ASSERT(nslots <= numFixedSlots());
    HeapValue *vp = fixedSlots();
    for (i = 0; i < nslots; i++, vp++)
        ScanValue(gcmarker, *vp);
}<|MERGE_RESOLUTION|>--- conflicted
+++ resolved
@@ -226,7 +226,12 @@
 }
 
 void
-<<<<<<< HEAD
+MarkShape(JSTracer *trc, const MarkablePtr<const Shape> &shape, const char *name)
+{
+    MarkShapeUnbarriered(trc, shape.value, name);
+}
+
+void
 MarkIonCode(JSTracer *trc, ion::IonCode *code, const char *name)
 {
     JS_ASSERT(trc);
@@ -236,16 +241,7 @@
 }
 
 void
-MarkTypeObject(JSTracer *trc, types::TypeObject *type, const char *name)
-=======
-MarkShape(JSTracer *trc, const MarkablePtr<const Shape> &shape, const char *name)
-{
-    MarkShapeUnbarriered(trc, shape.value, name);
-}
-
-void
 MarkTypeObjectUnbarriered(JSTracer *trc, types::TypeObject *type, const char *name)
->>>>>>> bb0c21a5
 {
     JS_ASSERT(trc);
     JS_ASSERT(type);
@@ -554,6 +550,13 @@
 }
 
 void
+MarkGCThing(JSTracer *trc, void *thing, const char *name)
+{
+    JS_SET_TRACING_NAME(trc, name);
+    MarkGCThing(trc, thing);
+}
+
+void
 MarkGCThing(JSTracer *trc, void *thing, const char *name, size_t index)
 {
     JS_SET_TRACING_INDEX(trc, name, index);
@@ -602,6 +605,12 @@
 MarkRoot(JSTracer *trc, JSXML *thing, const char *name)
 {
     MarkXMLUnbarriered(trc, thing, name);
+}
+
+void
+MarkRoot(JSTracer *trc, ion::IonCode *code, const char *name)
+{
+    MarkIonCode(trc, code, name);
 }
 
 void
@@ -669,12 +678,6 @@
 MarkRootRange(JSTracer *trc, size_t len, jsid *vec, const char *name)
 {
     MarkIdRangeUnbarriered(trc, len, vec, name);
-}
-
-void
-MarkRoot(JSTracer *trc, ion::IonCode *code, const char *name)
-{
-    MarkIonCode(trc, code, name);
 }
 
 static void
