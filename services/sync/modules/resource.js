/* ***** BEGIN LICENSE BLOCK *****
 * Version: MPL 1.1/GPL 2.0/LGPL 2.1
 *
 * The contents of this file are subject to the Mozilla Public License Version
 * 1.1 (the "License"); you may not use this file except in compliance with
 * the License. You may obtain a copy of the License at
 * http://www.mozilla.org/MPL/
 *
 * Software distributed under the License is distributed on an "AS IS" basis,
 * WITHOUT WARRANTY OF ANY KIND, either express or implied. See the License
 * for the specific language governing rights and limitations under the
 * License.
 *
 * The Original Code is Bookmarks Sync.
 *
 * The Initial Developer of the Original Code is Mozilla.
 * Portions created by the Initial Developer are Copyright (C) 2007
 * the Initial Developer. All Rights Reserved.
 *
 * Contributor(s):
 *  Dan Mills <thunder@mozilla.com>
 *  Anant Narayanan <anant@kix.in>
 *
 * Alternatively, the contents of this file may be used under the terms of
 * either the GNU General Public License Version 2 or later (the "GPL"), or
 * the GNU Lesser General Public License Version 2.1 or later (the "LGPL"),
 * in which case the provisions of the GPL or the LGPL are applicable instead
 * of those above. If you wish to allow use of your version of this file only
 * under the terms of either the GPL or the LGPL, and not to allow others to
 * use your version of this file under the terms of the MPL, indicate your
 * decision by deleting the provisions above and replace them with the notice
 * and other provisions required by the GPL or the LGPL. If you do not delete
 * the provisions above, a recipient may use your version of this file under
 * the terms of any one of the MPL, the GPL or the LGPL.
 *
 * ***** END LICENSE BLOCK ***** */

const EXPORTED_SYMBOLS = ['Resource', 'JsonFilter'];

const Cc = Components.classes;
const Ci = Components.interfaces;
const Cr = Components.results;
const Cu = Components.utils;

Cu.import("resource://weave/ext/Observers.js");
Cu.import("resource://weave/ext/Preferences.js");
Cu.import("resource://weave/ext/Sync.js");
Cu.import("resource://weave/log4moz.js");
Cu.import("resource://weave/constants.js");
Cu.import("resource://weave/util.js");
Cu.import("resource://weave/auth.js");

<<<<<<< HEAD
=======
Function.prototype.async = Async.sugar;

// = RequestException =
//
// This function raises an exception through the call
// stack for a failed network request.
>>>>>>> 432b95d3
function RequestException(resource, action, request) {
  this._resource = resource;
  this._action = action;
  this._request = request;
  this.location = Components.stack.caller;
}
RequestException.prototype = {
  get resource() { return this._resource; },
  get action() { return this._action; },
  get request() { return this._request; },
  get status() { return this._request.status; },
  toString: function ReqEx_toString() {
    return "Could not " + this._action + " resource " + this._resource.spec +
      " (" + this._request.responseStatus + ")";
  }
};

// = Resource =
//
// Represents a remote network resource, identified by a URI.
function Resource(uri) {
  this._init(uri);
}
Resource.prototype = {
  _logName: "Net.Resource",

  // ** {{{ Resource.authenticator }}} **
  //
  // Getter and setter for the authenticator module
  // responsible for this particular resource. The authenticator
  // module may modify the headers to perform authentication
  // while performing a request for the resource, for example.
  get authenticator() {
    if (this._authenticator)
      return this._authenticator;
    else
      return Auth.lookupAuthenticator(this.spec);
  },
  set authenticator(value) {
    this._authenticator = value;
  },

  // ** {{{ Resource.headers }}} **
  //
  // Getter for access to received headers after the request
  // for the resource has been made, setter for headers to be included
  // while making a request for the resource.
  get headers() {
    return this.authenticator.onRequest(this._headers);
  },
  set headers(value) {
    this._headers = value;
  },
  setHeader: function Res_setHeader() {
    if (arguments.length % 2)
      throw "setHeader only accepts arguments in multiples of 2";
    for (let i = 0; i < arguments.length; i += 2) {
      this._headers[arguments[i]] = arguments[i + 1];
    }
  },

  // ** {{{ Resource.uri }}} **
  //
  // URI representing this resource.
  get uri() {
    return this._uri;
  },
  set uri(value) {
    this._dirty = true;
    this._downloaded = false;
    if (typeof value == 'string')
      this._uri = Utils.makeURI(value);
    else
      this._uri = value;
  },

  // ** {{{ Resource.spec }}} **
  //
  // Get the string representation of the URI.
  get spec() {
    if (this._uri)
      return this._uri.spec;
    return null;
  },

  // ** {{{ Resource.data }}} **
  //
  // Get and set the data encapulated in the resource.
  _data: null,
  get data() this._data,
  set data(value) {
    this._dirty = true;
    this._data = value;
  },

  _lastChannel: null,
  _downloaded: false,
  _dirty: false,
  get lastChannel() this._lastChannel,
  get downloaded() this._downloaded,
  get dirty() this._dirty,

  // ** {{{ Resource.filters }}} **
  //
  // Filters are used to perform pre and post processing on 
  // requests made for resources. Use these methods to add,
  // remove and clear filters applied to the resource.
  _filters: null,
  pushFilter: function Res_pushFilter(filter) {
    this._filters.push(filter);
  },
  popFilter: function Res_popFilter() {
    return this._filters.pop();
  },
  clearFilters: function Res_clearFilters() {
    this._filters = [];
  },

  _init: function Res__init(uri) {
    this._log = Log4Moz.repository.getLogger(this._logName);
    this._log.level =
      Log4Moz.Level[Utils.prefs.getCharPref("log.logger.network.resources")];
    this.uri = uri;
    this._headers = {'Content-type': 'text/plain'};
    this._filters = [];
  },

  // ** {{{ Resource._createRequest }}} **
  //
  // This method returns a new IO Channel for requests to be made
  // through. It is never called directly, only {{{_request}}} uses it
  // to obtain a request channel.
  //
  _createRequest: function Res__createRequest() {
    this._lastChannel = Svc.IO.newChannel(this.spec, null, null).
      QueryInterface(Ci.nsIRequest);

    // Always validate the cache:
    let loadFlags = this._lastChannel.loadFlags;
    loadFlags |= Ci.nsIRequest.LOAD_BYPASS_CACHE;
    loadFlags |= Ci.nsIRequest.INHIBIT_CACHING;
    this._lastChannel.loadFlags = loadFlags;
    this._lastChannel = this._lastChannel.QueryInterface(Ci.nsIHttpChannel);
    
    // Setup a callback to handle bad HTTPS certificates.
    this._lastChannel.notificationCallbacks = new badCertListener();
    
    // Avoid calling the authorizer more than once
    let headers = this.headers; 
    for (let key in headers) {
      if (key == 'Authorization')
        this._log.trace("HTTP Header " + key + ": ***** (suppressed)");
      else
        this._log.trace("HTTP Header " + key + ": " + headers[key]);
      this._lastChannel.setRequestHeader(key, headers[key], false);
    }
    return this._lastChannel;
  },

  _onProgress: function Res__onProgress(event) {
    this._lastProgress = Date.now();
  },

<<<<<<< HEAD
  filterUpload: function Resource_filterUpload() {
    this._data = this._filters.reduce(function(data, filter) {
      return filter.beforePUT(data);
    }, this._data);
  },

  filterDownload: function Resource_filterDownload() {
    this._data = this._filters.reduceRight(function(data, filter) {
      return filter.afterGET(data);
    }, this._data);
=======
  // ** {{{ Resource.filterUpload }}} **
  //
  // Apply pre-request filters. Currently, this is done before
  // any PUT request.
  filterUpload: function Res_filterUpload(onComplete) {
    let fn = function() {
      let self = yield;
      for each (let filter in this._filters) {
        this._data = yield filter.beforePUT.async(filter, self.cb, this._data, this);
      }
    };
    fn.async(this, onComplete);
  },

  // ** {{{ Resource.filterDownload }}} **
  //
  // Apply post-request filters. Currently, this done after
  // any GET request.
  filterDownload: function Res_filterUpload(onComplete) {
    let fn = function() {
      let self = yield;
      let filters = this._filters.slice(); // reverse() mutates, so we copy
      for each (let filter in filters.reverse()) {
        this._data = yield filter.afterGET.async(filter, self.cb, this._data, this);
      }
    };
    fn.async(this, onComplete);
>>>>>>> 432b95d3
  },

  // ** {{{ Resource._request }}} **
  //
  // Perform a particular HTTP request on the resource. This method
  // is never called directly, but is used by the high-level 
  // {{{get}}}, {{{put}}}, {{{post}}} and {{delete}} methods.
  _request: function Res__request(action, data) {
    let iter = 0;
    let channel = this._createRequest();

    if ("undefined" != typeof(data))
      this._data = data;

    // PUT and POST are trreated differently because 
    // they have payload data.
    if ("PUT" == action || "POST" == action) {
      this.filterUpload();
      this._log.trace(action + " Body:\n" + this._data);

      let type = ('Content-Type' in this._headers)?
        this._headers['Content-Type'] : 'text/plain';

      let stream = Cc["@mozilla.org/io/string-input-stream;1"].
        createInstance(Ci.nsIStringInputStream);
      stream.setData(this._data, this._data.length);

      channel.QueryInterface(Ci.nsIUploadChannel);
      channel.setUploadStream(stream, type, this._data.length);
    }

<<<<<<< HEAD
    let [chanOpen, chanCb] = Sync.withCb(channel.asyncOpen, channel);
    let listener = new ChannelListener(chanCb, this._onProgress, this._log);
=======
    // Setup a channel listener so that the actual network operation
    // is performed asynchronously.
    let listener = new ChannelListener(self.cb, this._onProgress, this._log);
>>>>>>> 432b95d3
    channel.requestMethod = action;
    this._data = chanOpen(listener, null);

    if (!channel.requestSucceeded) {
      this._log.debug(action + " request failed (" + channel.responseStatus + ")");
      if (this._data)
        this._log.debug("Error response: \n" + this._data);
      throw new RequestException(this, action, channel);

    } else {
      this._log.debug(action + " request successful (" + channel.responseStatus  + ")");

      switch (action) {
      case "DELETE":
        if (Utils.checkStatus(channel.responseStatus, null, [[200,300],404])){
          this._dirty = false;
          this._data = null;
        }
        break;
      case "GET":
      case "POST":
        this._log.trace(action + " Body:\n" + this._data);
        this.filterDownload();
        break;
      }
    }

    return this._data;
  },

<<<<<<< HEAD
  get: function Res_get() {
    return this._request("GET");
  },

  put: function Res_put(data) {
    return this._request("PUT", data);
  },

  post: function Res_post(data) {
    return this._request("POST", data);
  },

  delete: function Res_delete() {
    return this._request("DELETE");
=======
  // ** {{{ Resource.get }}} **
  //
  // Perform an asynchronous HTTP GET for this resource.
  // onComplete will be called on completion of the request.
  get: function Res_get(onComplete) {
    this._request.async(this, onComplete, "GET");
  },
 
  // ** {{{ Resource.get }}} **
  //
  // Perform a HTTP PUT for this resource.
  put: function Res_put(onComplete, data) {
    this._request.async(this, onComplete, "PUT", data);
  },

  // ** {{{ Resource.post }}} **
  //
  // Perform a HTTP POST for this resource.
  post: function Res_post(onComplete, data) {
    this._request.async(this, onComplete, "POST", data);
  },

  // ** {{{ Resource.delete }}} **
  //
  // Perform a HTTP DELETE for this resource.
  delete: function Res_delete(onComplete) {
    this._request.async(this, onComplete, "DELETE");
>>>>>>> 432b95d3
  }
};

// = ChannelListener =
// 
// This object implements the {{{nsIStreamListener}}} interface
// and is called as the network operation proceeds.
function ChannelListener(onComplete, onProgress, logger) {
  this._onComplete = onComplete;
  this._onProgress = onProgress;
  this._log = logger;
}
ChannelListener.prototype = {
  onStartRequest: function Channel_onStartRequest(channel) {
    // XXX Bug 482179 Some reason xpconnect makes |channel| only nsIRequest
    channel.QueryInterface(Ci.nsIHttpChannel);
    this._log.debug(channel.requestMethod + " request for " +
      channel.URI.spec);
    this._data = '';
  },

  onStopRequest: function Channel_onStopRequest(channel, ctx, time) {
    if (this._data == '')
      this._data = null;

    this._onComplete(this._data);
  },

  onDataAvailable: function Channel_onDataAvail(req, cb, stream, off, count) {
    this._onProgress();

    let siStream = Cc["@mozilla.org/scriptableinputstream;1"].
      createInstance(Ci.nsIScriptableInputStream);
    siStream.init(stream);

    this._data += siStream.read(count);
  }
};

// = RecordParser =
//
// This object retrives single WBOs from a stream of incoming
// JSON. This should be useful for performance optimizations
// in cases where memory is low (on Fennec, for example).
//
// XXX: Note that this parser is currently not used because we
// are yet to figure out the best way to integrate it with the
// asynchronous nature of {{{ChannelListener}}}. Ed's work in the
// Sync module will make this easier in the future.
function RecordParser(data) {
  this._data = data;
}
RecordParser.prototype = {
  // ** {{{ RecordParser.getNextRecord }}} **
  //
  // Returns a single WBO from the stream of JSON received
  // so far.
  getNextRecord: function RecordParser_getNextRecord() {
    let start;
    let bCount = 0;
    let done = false;

    for (let i = 1; i < this._data.length; i++) {
      if (this._data[i] == '{') {
        if (bCount == 0)
          start = i;
        bCount++;
      } else if (this._data[i] == '}') {
        bCount--;
        if (bCount == 0)
          done = true;
      }

      if (done) {
        let ret = this._data.substring(start, i + 1);
        this._data = this._data.substring(i + 1);
        return ret;
      }
    }

    return false;
  },

  // ** {{{ RecordParser.append }}} **
  //
  // Appends data to the current internal buffer
  // of received data by the parser. The buffer
  // is continously processed as {{{getNextRecord}}}
  // is called, so the caller need not keep a copy
  // of the data passed to this function.
  append: function RecordParser_append(data) {
    this._data += data;
  }
};

// = JsonFilter =
//
// Currently, the only filter used in conjunction with 
// {{{Resource.filters}}}. It simply encodes outgoing records
// as JSON, and decodes incoming JSON into JS objects.
function JsonFilter() {
  let level = "Debug";
  try { level = Utils.prefs.getCharPref("log.logger.network.jsonFilter"); }
  catch (e) { /* ignore unset prefs */ }
  this._log = Log4Moz.repository.getLogger("Net.JsonFilter");
  this._log.level = Log4Moz.Level[level];
}
JsonFilter.prototype = {
  beforePUT: function JsonFilter_beforePUT(data) {
    this._log.trace("Encoding data as JSON");
    return JSON.stringify(data);
  },

  afterGET: function JsonFilter_afterGET(data) {
    this._log.trace("Decoding JSON data");
    return JSON.parse(data);
  }
};

// = badCertListener =
//
// We use this listener to ignore bad HTTPS
// certificates and continue a request on a network
// channel. Probably not a very smart thing to do,
// but greatly simplifies debugging and is just very
// convenient.
function badCertListener() {
}
badCertListener.prototype = {
  getInterface: function(aIID) {
    return this.QueryInterface(aIID);
  },

  QueryInterface: function(aIID) {
    if (aIID.equals(Components.interfaces.nsIBadCertListener2) ||
        aIID.equals(Components.interfaces.nsIInterfaceRequestor) ||
        aIID.equals(Components.interfaces.nsISupports))
      return this;

    throw Components.results.NS_ERROR_NO_INTERFACE;
  },

  notifyCertProblem: function certProblem(socketInfo, sslStatus, targetHost) {
    // Silently ignore?
    let log = Log4Moz.repository.getLogger("Service.CertListener");
    log.level =
      Log4Moz.Level[Utils.prefs.getCharPref("log.logger.network.resources")];
    log.debug("Invalid HTTPS certificate encountered, ignoring!");

    return true;
  }
};<|MERGE_RESOLUTION|>--- conflicted
+++ resolved
@@ -50,15 +50,10 @@
 Cu.import("resource://weave/util.js");
 Cu.import("resource://weave/auth.js");
 
-<<<<<<< HEAD
-=======
-Function.prototype.async = Async.sugar;
-
 // = RequestException =
 //
 // This function raises an exception through the call
 // stack for a failed network request.
->>>>>>> 432b95d3
 function RequestException(resource, action, request) {
   this._resource = resource;
   this._action = action;
@@ -222,46 +217,24 @@
     this._lastProgress = Date.now();
   },
 
-<<<<<<< HEAD
+  // ** {{{ Resource.filterUpload }}} **
+  //
+  // Apply pre-request filters. Currently, this is done before
+  // any PUT request.
   filterUpload: function Resource_filterUpload() {
     this._data = this._filters.reduce(function(data, filter) {
       return filter.beforePUT(data);
     }, this._data);
   },
 
+  // ** {{{ Resource.filterDownload }}} **
+  //
+  // Apply post-request filters. Currently, this done after
+  // any GET request.
   filterDownload: function Resource_filterDownload() {
     this._data = this._filters.reduceRight(function(data, filter) {
       return filter.afterGET(data);
     }, this._data);
-=======
-  // ** {{{ Resource.filterUpload }}} **
-  //
-  // Apply pre-request filters. Currently, this is done before
-  // any PUT request.
-  filterUpload: function Res_filterUpload(onComplete) {
-    let fn = function() {
-      let self = yield;
-      for each (let filter in this._filters) {
-        this._data = yield filter.beforePUT.async(filter, self.cb, this._data, this);
-      }
-    };
-    fn.async(this, onComplete);
-  },
-
-  // ** {{{ Resource.filterDownload }}} **
-  //
-  // Apply post-request filters. Currently, this done after
-  // any GET request.
-  filterDownload: function Res_filterUpload(onComplete) {
-    let fn = function() {
-      let self = yield;
-      let filters = this._filters.slice(); // reverse() mutates, so we copy
-      for each (let filter in filters.reverse()) {
-        this._data = yield filter.afterGET.async(filter, self.cb, this._data, this);
-      }
-    };
-    fn.async(this, onComplete);
->>>>>>> 432b95d3
   },
 
   // ** {{{ Resource._request }}} **
@@ -293,14 +266,10 @@
       channel.setUploadStream(stream, type, this._data.length);
     }
 
-<<<<<<< HEAD
+    // Setup a channel listener so that the actual network operation
+    // is performed asynchronously.
     let [chanOpen, chanCb] = Sync.withCb(channel.asyncOpen, channel);
     let listener = new ChannelListener(chanCb, this._onProgress, this._log);
-=======
-    // Setup a channel listener so that the actual network operation
-    // is performed asynchronously.
-    let listener = new ChannelListener(self.cb, this._onProgress, this._log);
->>>>>>> 432b95d3
     channel.requestMethod = action;
     this._data = chanOpen(listener, null);
 
@@ -331,50 +300,33 @@
     return this._data;
   },
 
-<<<<<<< HEAD
+  // ** {{{ Resource.get }}} **
+  //
+  // Perform an asynchronous HTTP GET for this resource.
+  // onComplete will be called on completion of the request.
   get: function Res_get() {
     return this._request("GET");
   },
 
+  // ** {{{ Resource.get }}} **
+  //
+  // Perform a HTTP PUT for this resource.
   put: function Res_put(data) {
     return this._request("PUT", data);
   },
 
+  // ** {{{ Resource.post }}} **
+  //
+  // Perform a HTTP POST for this resource.
   post: function Res_post(data) {
     return this._request("POST", data);
   },
 
+  // ** {{{ Resource.delete }}} **
+  //
+  // Perform a HTTP DELETE for this resource.
   delete: function Res_delete() {
     return this._request("DELETE");
-=======
-  // ** {{{ Resource.get }}} **
-  //
-  // Perform an asynchronous HTTP GET for this resource.
-  // onComplete will be called on completion of the request.
-  get: function Res_get(onComplete) {
-    this._request.async(this, onComplete, "GET");
-  },
- 
-  // ** {{{ Resource.get }}} **
-  //
-  // Perform a HTTP PUT for this resource.
-  put: function Res_put(onComplete, data) {
-    this._request.async(this, onComplete, "PUT", data);
-  },
-
-  // ** {{{ Resource.post }}} **
-  //
-  // Perform a HTTP POST for this resource.
-  post: function Res_post(onComplete, data) {
-    this._request.async(this, onComplete, "POST", data);
-  },
-
-  // ** {{{ Resource.delete }}} **
-  //
-  // Perform a HTTP DELETE for this resource.
-  delete: function Res_delete(onComplete) {
-    this._request.async(this, onComplete, "DELETE");
->>>>>>> 432b95d3
   }
 };
 
