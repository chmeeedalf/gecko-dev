admin.google.com: did not receive HSTS header (error ignored - included regardless)
adsfund.org: could not connect to host
airbnb.com: did not receive HSTS header
api.mega.co.nz: could not connect to host
api.recurly.com: did not receive HSTS header
apis.google.com: did not receive HSTS header (error ignored - included regardless)
apn-einstellungen.de: could not connect to host
app.manilla.com: could not connect to host
appengine.google.com: did not receive HSTS header (error ignored - included regardless)
appseccalifornia.org: could not connect to host
azprep.us: could not connect to host
barcodeberlin.com: did not receive HSTS header
bassh.net: could not connect to host
bccx.com: could not connect to host
betnet.fr: could not connect to host
bigshinylock.minazo.net: could not connect to host
blacklane.com: did not receive HSTS header
blog.lookout.com: did not receive HSTS header
bonigo.de: did not receive HSTS header
braintreepayments.com: did not receive HSTS header
browserid.org: did not receive HSTS header
business.medbank.com.mt: did not receive HSTS header
calyxinstitute.org: [Exception... "Component returned failure code: 0x80004005 (NS_ERROR_FAILURE) [nsISiteSecurityService.processHeader]"  nsresult: "0x80004005 (NS_ERROR_FAILURE)"  location: "JS frame :: /builds/slave/m-b34_21s-l64-periodicupdate-0/getHSTSPreloadList.js :: processStsHeader :: line 124"  data: no]
carlolly.co.uk: could not connect to host
celltek-server.de: did not receive HSTS header
cert.se: max-age too low: 2628001
chainmonitor.com: could not connect to host
chatbot.me: could not connect to host
checkout.google.com: did not receive HSTS header (error ignored - included regardless)
chrome-devtools-frontend.appspot.com: did not receive HSTS header (error ignored - included regardless)
chrome.google.com: did not receive HSTS header (error ignored - included regardless)
cloudns.com.au: could not connect to host
code.google.com: did not receive HSTS header (error ignored - included regardless)
codereview.chromium.org: did not receive HSTS header (error ignored - included regardless)
crate.io: did not receive HSTS header
crbug.com: did not receive HSTS header
crowdcurity.com: did not receive HSTS header
crowdjuris.com: could not connect to host
crypto.is: max-age too low: 7776000
csawctf.poly.edu: could not connect to host
cyanogenmod.xxx: could not connect to host
cybershambles.com: could not connect to host
discovery.lookout.com: did not receive HSTS header
dl.google.com: did not receive HSTS header (error ignored - included regardless)
docs.google.com: did not receive HSTS header (error ignored - included regardless)
download.jitsi.org: did not receive HSTS header
drive.google.com: did not receive HSTS header (error ignored - included regardless)
dropcam.com: did not receive HSTS header
dzlibs.io: could not connect to host
edmodo.com: did not receive HSTS header
email.lookout.com: could not connect to host
encrypted.google.com: did not receive HSTS header (error ignored - included regardless)
epoxate.com: did not receive HSTS header
errors.zenpayroll.com: could not connect to host
espra.com: could not connect to host
fatzebra.com.au: did not receive HSTS header
gamesdepartment.co.uk: did not receive HSTS header
getlantern.org: did not receive HSTS header
glass.google.com: did not receive HSTS header (error ignored - included regardless)
globalcs.co.uk: did not receive HSTS header
gmail.com: did not receive HSTS header (error ignored - included regardless)
googlemail.com: did not receive HSTS header (error ignored - included regardless)
googleplex.com: could not connect to host
googleplex.com: could not connect to host (error ignored - included regardless)
goto.google.com: did not receive HSTS header (error ignored - included regardless)
gparent.org: did not receive HSTS header
greplin.com: could not connect to host
groups.google.com: did not receive HSTS header (error ignored - included regardless)
hackerone-user-content.com: could not connect to host
hexony.com: could not connect to host
history.google.com: did not receive HSTS header (error ignored - included regardless)
hoerbuecher-und-hoerspiele.de: did not receive HSTS header
honeytracks.com: [Exception... "Component returned failure code: 0x80004005 (NS_ERROR_FAILURE) [nsISiteSecurityService.processHeader]"  nsresult: "0x80004005 (NS_ERROR_FAILURE)"  location: "JS frame :: /builds/slave/m-b34_21s-l64-periodicupdate-0/getHSTSPreloadList.js :: processStsHeader :: line 124"  data: no]
hostedtalkgadget.google.com: did not receive HSTS header (error ignored - included regardless)
howrandom.org: could not connect to host
iban.is: could not connect to host
ilikerainbows.co.uk: could not connect to host
inertianetworks.com: did not receive HSTS header
intercom.io: did not receive HSTS header
iop.intuit.com: max-age too low: 86400
irccloud.com: did not receive HSTS header
itshost.ru: could not connect to host
janus-engineering.de: could not connect to host
jelmer.co.uk: could not connect to host
jottit.com: could not connect to host
julian-kipka.de: did not receive HSTS header
k-dev.de: could not connect to host
keepclean.me: could not connect to host
keymaster.lookout.com: did not receive HSTS header
kitsta.com: could not connect to host
kiwiirc.com: max-age too low: 5256000
klaxn.com: could not connect to host
<<<<<<< HEAD
komandakovalchuk.com: [Exception... "Component returned failure code: 0x80004005 (NS_ERROR_FAILURE) [nsISiteSecurityService.processHeader]"  nsresult: "0x80004005 (NS_ERROR_FAILURE)"  location: "JS frame :: /builds/slave/m-b34_21-l64-periodicupdate-00/getHSTSPreloadList.js :: processStsHeader :: line 124"  data: no]
koop-bremen.de: [Exception... "Component returned failure code: 0x80004005 (NS_ERROR_FAILURE) [nsISiteSecurityService.processHeader]"  nsresult: "0x80004005 (NS_ERROR_FAILURE)"  location: "JS frame :: /builds/slave/m-b34_21-l64-periodicupdate-00/getHSTSPreloadList.js :: processStsHeader :: line 124"  data: no]
=======
komandakovalchuk.com: [Exception... "Component returned failure code: 0x80004005 (NS_ERROR_FAILURE) [nsISiteSecurityService.processHeader]"  nsresult: "0x80004005 (NS_ERROR_FAILURE)"  location: "JS frame :: /builds/slave/m-b34_21s-l64-periodicupdate-0/getHSTSPreloadList.js :: processStsHeader :: line 124"  data: no]
koop-bremen.de: [Exception... "Component returned failure code: 0x80004005 (NS_ERROR_FAILURE) [nsISiteSecurityService.processHeader]"  nsresult: "0x80004005 (NS_ERROR_FAILURE)"  location: "JS frame :: /builds/slave/m-b34_21s-l64-periodicupdate-0/getHSTSPreloadList.js :: processStsHeader :: line 124"  data: no]
>>>>>>> 213b2b94
ledgerscope.net: max-age too low: 86400
liberty.lavabit.com: could not connect to host
library.linode.com: did not receive HSTS header
lifeguard.aecom.com: max-age too low: 86400
login.corp.google.com: max-age too low: 7776000 (error ignored - included regardless)
logotype.se: did not receive HSTS header
<<<<<<< HEAD
lumi.do: [Exception... "Component returned failure code: 0x80004005 (NS_ERROR_FAILURE) [nsISiteSecurityService.processHeader]"  nsresult: "0x80004005 (NS_ERROR_FAILURE)"  location: "JS frame :: /builds/slave/m-b34_21-l64-periodicupdate-00/getHSTSPreloadList.js :: processStsHeader :: line 124"  data: no]
=======
lukonet.com: did not receive HSTS header
lumi.do: [Exception... "Component returned failure code: 0x80004005 (NS_ERROR_FAILURE) [nsISiteSecurityService.processHeader]"  nsresult: "0x80004005 (NS_ERROR_FAILURE)"  location: "JS frame :: /builds/slave/m-b34_21s-l64-periodicupdate-0/getHSTSPreloadList.js :: processStsHeader :: line 124"  data: no]
>>>>>>> 213b2b94
m.gparent.org: could not connect to host
mail.google.com: did not receive HSTS header (error ignored - included regardless)
manage.zenpayroll.com: [Exception... "Component returned failure code: 0x80004005 (NS_ERROR_FAILURE) [nsISiteSecurityService.processHeader]"  nsresult: "0x80004005 (NS_ERROR_FAILURE)"  location: "JS frame :: /builds/slave/m-b34_21s-l64-periodicupdate-0/getHSTSPreloadList.js :: processStsHeader :: line 124"  data: no]
market.android.com: did not receive HSTS header (error ignored - included regardless)
marshut.net: could not connect to host
matatall.com: could not connect to host
matteomarescotti.name: could not connect to host
mediacru.sh: could not connect to host
meinebo.it: could not connect to host
mirrorx.com: did not receive HSTS header
mobilethreat.net: could not connect to host
mobilethreatnetwork.net: could not connect to host
mqas.net: could not connect to host
my.alfresco.com: did not receive HSTS header
mydigipass.com: did not receive HSTS header
mykolab.com: did not receive HSTS header
myni.io: could not connect to host
neonisi.com: could not connect to host
netzpolitik.org: did not receive HSTS header
nexth.de: could not connect to host
nexth.net: could not connect to host
nexth.us: could not connect to host
ng-security.com: could not connect to host
noexpect.org: could not connect to host
npw.net: [Exception... "Component returned failure code: 0x80004005 (NS_ERROR_FAILURE) [nsISiteSecurityService.processHeader]"  nsresult: "0x80004005 (NS_ERROR_FAILURE)"  location: "JS frame :: /builds/slave/m-b34_21s-l64-periodicupdate-0/getHSTSPreloadList.js :: processStsHeader :: line 124"  data: no]
openshift.redhat.com: did not receive HSTS header
ottospora.nl: could not connect to host
partyvan.nl: could not connect to host
partyvan.se: could not connect to host
passwordbox.com: did not receive HSTS header
piratenlogin.de: could not connect to host
platform.lookout.com: could not connect to host
play.google.com: did not receive HSTS header (error ignored - included regardless)
pressfreedomfoundation.org: did not receive HSTS header
prodpad.com: did not receive HSTS header
promecon-gmbh.de: did not receive HSTS header
proximato.com: could not connect to host
pult.co: could not connect to host
rapidresearch.me: could not connect to host
redports.org: did not receive HSTS header
reserve-online.net: did not receive HSTS header
riseup.net: did not receive HSTS header
rme.li: did not receive HSTS header
roddis.net: did not receive HSTS header
sah3.net: could not connect to host
saturngames.co.uk: could not connect to host
script.google.com: did not receive HSTS header (error ignored - included regardless)
sdsl-speedtest.de: could not connect to host
security.google.com: did not receive HSTS header (error ignored - included regardless)
semenkovich.com: did not receive HSTS header
serverdensity.io: did not receive HSTS header
shops.neonisi.com: could not connect to host
siammedia.co: did not receive HSTS header
silentcircle.org: could not connect to host
simon.butcher.name: max-age too low: 2629743
sites.google.com: did not receive HSTS header (error ignored - included regardless)
smartlend.se: [Exception... "Component returned failure code: 0x80004005 (NS_ERROR_FAILURE) [nsISiteSecurityService.processHeader]"  nsresult: "0x80004005 (NS_ERROR_FAILURE)"  location: "JS frame :: /builds/slave/m-b34_21s-l64-periodicupdate-0/getHSTSPreloadList.js :: processStsHeader :: line 124"  data: no]
sol.io: could not connect to host
souyar.de: could not connect to host
souyar.net: could not connect to host
souyar.us: could not connect to host
spreadsheets.google.com: did not receive HSTS header (error ignored - included regardless)
square.com: did not receive HSTS header
ssl.google-analytics.com: did not receive HSTS header (error ignored - included regardless)
ssl.panoramio.com: did not receive HSTS header
stocktrade.de: could not connect to host
suite73.org: could not connect to host
sunshinepress.org: could not connect to host
surfeasy.com: did not receive HSTS header
sylaps.com: [Exception... "Component returned failure code: 0x80004005 (NS_ERROR_FAILURE) [nsISiteSecurityService.processHeader]"  nsresult: "0x80004005 (NS_ERROR_FAILURE)"  location: "JS frame :: /builds/slave/m-b34_21s-l64-periodicupdate-0/getHSTSPreloadList.js :: processStsHeader :: line 124"  data: no]
talk.google.com: could not connect to host
talk.google.com: could not connect to host (error ignored - included regardless)
talkgadget.google.com: did not receive HSTS header (error ignored - included regardless)
tektoria.de: did not receive HSTS header
tomfisher.eu: [Exception... "Component returned failure code: 0x80004005 (NS_ERROR_FAILURE) [nsISiteSecurityService.processHeader]"  nsresult: "0x80004005 (NS_ERROR_FAILURE)"  location: "JS frame :: /builds/slave/m-b34_21s-l64-periodicupdate-0/getHSTSPreloadList.js :: processStsHeader :: line 124"  data: no]
translate.googleapis.com: did not receive HSTS header (error ignored - included regardless)
uprotect.it: could not connect to host
vhost.co.id: could not connect to host
viennan.net: did not receive HSTS header
webmail.mayfirst.org: did not receive HSTS header
wiz.biz: could not connect to host
www.apollo-auto.com: [Exception... "Component returned failure code: 0x80004005 (NS_ERROR_FAILURE) [nsISiteSecurityService.processHeader]"  nsresult: "0x80004005 (NS_ERROR_FAILURE)"  location: "JS frame :: /builds/slave/m-b34_21s-l64-periodicupdate-0/getHSTSPreloadList.js :: processStsHeader :: line 124"  data: no]
www.calyxinstitute.org: [Exception... "Component returned failure code: 0x80004005 (NS_ERROR_FAILURE) [nsISiteSecurityService.processHeader]"  nsresult: "0x80004005 (NS_ERROR_FAILURE)"  location: "JS frame :: /builds/slave/m-b34_21s-l64-periodicupdate-0/getHSTSPreloadList.js :: processStsHeader :: line 124"  data: no]
www.cueup.com: could not connect to host
www.developer.mydigipass.com: could not connect to host
www.elanex.biz: did not receive HSTS header
www.gmail.com: did not receive HSTS header (error ignored - included regardless)
www.googlemail.com: did not receive HSTS header (error ignored - included regardless)
www.greplin.com: could not connect to host
www.jitsi.org: did not receive HSTS header
www.ledgerscope.net: max-age too low: 86400
www.logentries.com: did not receive HSTS header
www.moneybookers.com: did not receive HSTS header
www.neonisi.com: could not connect to host
www.paycheckrecords.com: max-age too low: 86400
www.rme.li: did not receive HSTS header
www.sandbox.mydigipass.com: could not connect to host
www.surfeasy.com: did not receive HSTS header
yetii.net: did not receive HSTS header
zoo24.de: could not connect to host<|MERGE_RESOLUTION|>--- conflicted
+++ resolved
@@ -1,6 +1,7 @@
 admin.google.com: did not receive HSTS header (error ignored - included regardless)
 adsfund.org: could not connect to host
 airbnb.com: did not receive HSTS header
+alpha.irccloud.com: could not connect to host
 api.mega.co.nz: could not connect to host
 api.recurly.com: did not receive HSTS header
 apis.google.com: did not receive HSTS header (error ignored - included regardless)
@@ -16,7 +17,6 @@
 bigshinylock.minazo.net: could not connect to host
 blacklane.com: did not receive HSTS header
 blog.lookout.com: did not receive HSTS header
-bonigo.de: did not receive HSTS header
 braintreepayments.com: did not receive HSTS header
 browserid.org: did not receive HSTS header
 business.medbank.com.mt: did not receive HSTS header
@@ -29,7 +29,6 @@
 checkout.google.com: did not receive HSTS header (error ignored - included regardless)
 chrome-devtools-frontend.appspot.com: did not receive HSTS header (error ignored - included regardless)
 chrome.google.com: did not receive HSTS header (error ignored - included regardless)
-cloudns.com.au: could not connect to host
 code.google.com: did not receive HSTS header (error ignored - included regardless)
 codereview.chromium.org: did not receive HSTS header (error ignored - included regardless)
 crate.io: did not receive HSTS header
@@ -57,7 +56,7 @@
 gamesdepartment.co.uk: did not receive HSTS header
 getlantern.org: did not receive HSTS header
 glass.google.com: did not receive HSTS header (error ignored - included regardless)
-globalcs.co.uk: did not receive HSTS header
+globalcs.co.uk: max-age too low: 0
 gmail.com: did not receive HSTS header (error ignored - included regardless)
 googlemail.com: did not receive HSTS header (error ignored - included regardless)
 googleplex.com: could not connect to host
@@ -90,25 +89,18 @@
 kitsta.com: could not connect to host
 kiwiirc.com: max-age too low: 5256000
 klaxn.com: could not connect to host
-<<<<<<< HEAD
+errors.orig
 komandakovalchuk.com: [Exception... "Component returned failure code: 0x80004005 (NS_ERROR_FAILURE) [nsISiteSecurityService.processHeader]"  nsresult: "0x80004005 (NS_ERROR_FAILURE)"  location: "JS frame :: /builds/slave/m-b34_21-l64-periodicupdate-00/getHSTSPreloadList.js :: processStsHeader :: line 124"  data: no]
 koop-bremen.de: [Exception... "Component returned failure code: 0x80004005 (NS_ERROR_FAILURE) [nsISiteSecurityService.processHeader]"  nsresult: "0x80004005 (NS_ERROR_FAILURE)"  location: "JS frame :: /builds/slave/m-b34_21-l64-periodicupdate-00/getHSTSPreloadList.js :: processStsHeader :: line 124"  data: no]
-=======
-komandakovalchuk.com: [Exception... "Component returned failure code: 0x80004005 (NS_ERROR_FAILURE) [nsISiteSecurityService.processHeader]"  nsresult: "0x80004005 (NS_ERROR_FAILURE)"  location: "JS frame :: /builds/slave/m-b34_21s-l64-periodicupdate-0/getHSTSPreloadList.js :: processStsHeader :: line 124"  data: no]
-koop-bremen.de: [Exception... "Component returned failure code: 0x80004005 (NS_ERROR_FAILURE) [nsISiteSecurityService.processHeader]"  nsresult: "0x80004005 (NS_ERROR_FAILURE)"  location: "JS frame :: /builds/slave/m-b34_21s-l64-periodicupdate-0/getHSTSPreloadList.js :: processStsHeader :: line 124"  data: no]
->>>>>>> 213b2b94
 ledgerscope.net: max-age too low: 86400
 liberty.lavabit.com: could not connect to host
 library.linode.com: did not receive HSTS header
 lifeguard.aecom.com: max-age too low: 86400
+lockify.com: could not connect to host
 login.corp.google.com: max-age too low: 7776000 (error ignored - included regardless)
 logotype.se: did not receive HSTS header
-<<<<<<< HEAD
+errors.orig
 lumi.do: [Exception... "Component returned failure code: 0x80004005 (NS_ERROR_FAILURE) [nsISiteSecurityService.processHeader]"  nsresult: "0x80004005 (NS_ERROR_FAILURE)"  location: "JS frame :: /builds/slave/m-b34_21-l64-periodicupdate-00/getHSTSPreloadList.js :: processStsHeader :: line 124"  data: no]
-=======
-lukonet.com: did not receive HSTS header
-lumi.do: [Exception... "Component returned failure code: 0x80004005 (NS_ERROR_FAILURE) [nsISiteSecurityService.processHeader]"  nsresult: "0x80004005 (NS_ERROR_FAILURE)"  location: "JS frame :: /builds/slave/m-b34_21s-l64-periodicupdate-0/getHSTSPreloadList.js :: processStsHeader :: line 124"  data: no]
->>>>>>> 213b2b94
 m.gparent.org: could not connect to host
 mail.google.com: did not receive HSTS header (error ignored - included regardless)
 manage.zenpayroll.com: [Exception... "Component returned failure code: 0x80004005 (NS_ERROR_FAILURE) [nsISiteSecurityService.processHeader]"  nsresult: "0x80004005 (NS_ERROR_FAILURE)"  location: "JS frame :: /builds/slave/m-b34_21s-l64-periodicupdate-0/getHSTSPreloadList.js :: processStsHeader :: line 124"  data: no]
@@ -118,7 +110,6 @@
 matteomarescotti.name: could not connect to host
 mediacru.sh: could not connect to host
 meinebo.it: could not connect to host
-mirrorx.com: did not receive HSTS header
 mobilethreat.net: could not connect to host
 mobilethreatnetwork.net: could not connect to host
 mqas.net: could not connect to host
@@ -188,6 +179,7 @@
 uprotect.it: could not connect to host
 vhost.co.id: could not connect to host
 viennan.net: did not receive HSTS header
+wallet.google.com: did not receive HSTS header (error ignored - included regardless)
 webmail.mayfirst.org: did not receive HSTS header
 wiz.biz: could not connect to host
 www.apollo-auto.com: [Exception... "Component returned failure code: 0x80004005 (NS_ERROR_FAILURE) [nsISiteSecurityService.processHeader]"  nsresult: "0x80004005 (NS_ERROR_FAILURE)"  location: "JS frame :: /builds/slave/m-b34_21s-l64-periodicupdate-0/getHSTSPreloadList.js :: processStsHeader :: line 124"  data: no]
@@ -199,7 +191,6 @@
 www.googlemail.com: did not receive HSTS header (error ignored - included regardless)
 www.greplin.com: could not connect to host
 www.jitsi.org: did not receive HSTS header
-www.ledgerscope.net: max-age too low: 86400
 www.logentries.com: did not receive HSTS header
 www.moneybookers.com: did not receive HSTS header
 www.neonisi.com: could not connect to host
@@ -207,5 +198,4 @@
 www.rme.li: did not receive HSTS header
 www.sandbox.mydigipass.com: could not connect to host
 www.surfeasy.com: did not receive HSTS header
-yetii.net: did not receive HSTS header
 zoo24.de: could not connect to host