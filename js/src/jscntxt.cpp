--- conflicted
+++ resolved
@@ -493,11 +493,7 @@
     JS_ASSERT(gcFreeLists.isEmpty());
     for (size_t i = 0; i != JS_ARRAY_LENGTH(scriptsToGC); ++i)
         JS_ASSERT(!scriptsToGC[i]);
-<<<<<<< HEAD
-    //JS_ASSERT(!conservativeGC.hasStackToScan());
-=======
     JS_ASSERT(!conservativeGC.isEnabled());
->>>>>>> 5397df86
 #endif
 
     if (dtoaState)
