/* -*- Mode: C; tab-width: 4; indent-tabs-mode: nil; c-basic-offset: 4 -*-
 * vim: set ts=8 sw=4 et tw=80:
 *
 * ***** BEGIN LICENSE BLOCK *****
 * Version: MPL 1.1/GPL 2.0/LGPL 2.1
 *
 * The contents of this file are subject to the Mozilla Public License Version
 * 1.1 (the "License"); you may not use this file except in compliance with
 * the License. You may obtain a copy of the License at
 * http://www.mozilla.org/MPL/
 *
 * Software distributed under the License is distributed on an "AS IS" basis,
 * WITHOUT WARRANTY OF ANY KIND, either express or implied. See the License
 * for the specific language governing rights and limitations under the
 * License.
 *
 * The Original Code is Mozilla Communicator client code, released
 * March 31, 1998.
 *
 * The Initial Developer of the Original Code is
 * Netscape Communications Corporation.
 * Portions created by the Initial Developer are Copyright (C) 1998
 * the Initial Developer. All Rights Reserved.
 *
 * Contributor(s):
 *
 * Alternatively, the contents of this file may be used under the terms of
 * either of the GNU General Public License Version 2 or later (the "GPL"),
 * or the GNU Lesser General Public License Version 2.1 or later (the "LGPL"),
 * in which case the provisions of the GPL or the LGPL are applicable instead
 * of those above. If you wish to allow use of your version of this file only
 * under the terms of either the GPL or the LGPL, and not to allow others to
 * use your version of this file under the terms of the MPL, indicate your
 * decision by deleting the provisions above and replace them with the notice
 * and other provisions required by the GPL or the LGPL. If you do not delete
 * the provisions above, a recipient may use your version of this file under
 * the terms of any one of the MPL, the GPL or the LGPL.
 *
 * ***** END LICENSE BLOCK ***** */

/*
 * JS execution context.
 */
#include <stdarg.h>
#include <stdlib.h>
#include <string.h>
#include "jstypes.h"
#include "jsstdint.h"
#include "jsarena.h" /* Added by JSIFY */
#include "jsutil.h" /* Added by JSIFY */
#include "jsclist.h"
#include "jsprf.h"
#include "jsatom.h"
#include "jscntxt.h"
#include "jsversion.h"
#include "jsdbgapi.h"
#include "jsexn.h"
#include "jsfun.h"
#include "jsgc.h"
#include "jslock.h"
#include "jsnum.h"
#include "jsobj.h"
#include "jsopcode.h"
#include "jspubtd.h"
#include "jsscan.h"
#include "jsscope.h"
#include "jsscript.h"
#include "jsstaticcheck.h"
#include "jsstr.h"
#include "jstracer.h"

static void
FreeContext(JSContext *cx);

static void
InitThreadData(JSThreadData *data)
{
#ifdef DEBUG
    /* The data must be already zeroed. */
    for (size_t i = 0; i != sizeof(*data); ++i)
        JS_ASSERT(reinterpret_cast<uint8*>(data)[i] == 0);
#endif
#ifdef JS_TRACER
    js_InitJIT(&data->traceMonitor);
#endif
}

static void
FinishThreadData(JSThreadData *data)
{
#ifdef DEBUG
    /* All GC-related things must be already removed at this point. */
    for (size_t i = 0; i != JS_ARRAY_LENGTH(data->scriptsToGC); ++i)
        JS_ASSERT(!data->scriptsToGC[i]);
#endif

    js_FinishGSNCache(&data->gsnCache);
    js_FinishPropertyCache(&data->propertyCache);
#if defined JS_TRACER
    js_FinishJIT(&data->traceMonitor);
#endif
}

static void
PurgeThreadData(JSContext *cx, JSThreadData *data)
{
# ifdef JS_TRACER
    JSTraceMonitor *tm = &data->traceMonitor;
    tm->reservedDoublePoolPtr = tm->reservedDoublePool;
    tm->needFlush = JS_TRUE;

    if (tm->recorder)
        tm->recorder->deepAbort();

    /*
     * We want to keep tm->reservedObjects after the GC. So, unless we are
     * shutting down, we don't purge them here and rather mark them during
     * the GC, see MarkReservedObjects in jsgc.cpp.
     */
    if (cx->runtime->state == JSRTS_LANDING)
        tm->reservedObjects = NULL;
# endif

    /* Destroy eval'ed scripts. */
    js_DestroyScriptsToGC(cx, data);

    js_PurgeGSNCache(&data->gsnCache);
    js_PurgePropertyCache(cx, &data->propertyCache);
}

#ifdef JS_THREADSAFE

static JSThread *
NewThread(jsword id)
{
    JS_ASSERT(js_CurrentThreadId() == id);
    JSThread *thread = (JSThread *) calloc(1, sizeof(JSThread));
    if (!thread)
        return NULL;
    JS_INIT_CLIST(&thread->contextList);
    thread->id = id;
    InitThreadData(&thread->data);
    return thread;
}

static void
DestroyThread(JSThread *thread)
{
    /* The thread must have zero contexts. */
    JS_ASSERT(JS_CLIST_IS_EMPTY(&thread->contextList));
    JS_ASSERT(!thread->titleToShare);
    FinishThreadData(&thread->data);
    free(thread);
}

JSBool
js_InitContextThread(JSContext *cx)
{
    JS_ASSERT(!cx->thread);
    jsword id = js_CurrentThreadId();
    JSRuntime *rt = cx->runtime;
    JS_LOCK_GC(rt);

    /*
     * We must not race with a GC that accesses cx->thread for JSContext
     * instances on all threads, see bug 476934.
     */
    js_WaitForGC(rt);
    JSThreadsHashEntry *entry = (JSThreadsHashEntry *)
                                JS_DHashTableOperate(&rt->threads,
                                                     (const void *) id,
                                                     JS_DHASH_LOOKUP);
    JSThread *thread;
    if (JS_DHASH_ENTRY_IS_BUSY(&entry->base)) {
        thread = entry->thread;
        JS_ASSERT(thread->id == id);
    } else {
        JS_UNLOCK_GC(rt);
        thread = NewThread(id);
        if (!thread)
            return false;
        JS_LOCK_GC(rt);
        js_WaitForGC(rt);
        entry = (JSThreadsHashEntry *)
                JS_DHashTableOperate(&rt->threads, (const void *) id,
                                     JS_DHASH_ADD);
        if (!entry) {
            JS_UNLOCK_GC(rt);
            DestroyThread(thread);
            return false;
        }

        /* Another thread cannot initialize entry->thread. */
        JS_ASSERT(!entry->thread);
        entry->thread = thread;
    }

    JS_APPEND_LINK(&cx->threadLinks, &thread->contextList);
    cx->thread = thread;
    return true;
}

void
js_ClearContextThread(JSContext *cx)
{
    JS_ASSERT(CURRENT_THREAD_IS_ME(cx->thread));
    JS_REMOVE_AND_INIT_LINK(&cx->threadLinks);
    cx->thread = NULL;
}

static JSBool
thread_matchEntry(JSDHashTable *table,
                  const JSDHashEntryHdr *hdr,
                  const void *key)
{
    const JSThreadsHashEntry *entry = (const JSThreadsHashEntry *) hdr;

    return entry->thread->id == (jsword) key;
}

static const JSDHashTableOps threads_ops = {
    JS_DHashAllocTable,
    JS_DHashFreeTable,
    JS_DHashVoidPtrKeyStub,
    thread_matchEntry,
    JS_DHashMoveEntryStub,
    JS_DHashClearEntryStub,
    JS_DHashFinalizeStub,
    NULL
};

static JSDHashOperator
thread_destroyer(JSDHashTable *table, JSDHashEntryHdr *hdr, uint32 /* index */,
                 void * /* arg */)
{
    JSThreadsHashEntry *entry = (JSThreadsHashEntry *) hdr;
    JSThread *thread = entry->thread;

    JS_ASSERT(JS_CLIST_IS_EMPTY(&thread->contextList));
    DestroyThread(thread);
    return JS_DHASH_REMOVE;
}

static JSDHashOperator
thread_purger(JSDHashTable *table, JSDHashEntryHdr *hdr, uint32 /* index */,
              void *arg)
{
    JSContext* cx = (JSContext *) arg;
    JSThread *thread = ((JSThreadsHashEntry *) hdr)->thread;

    if (JS_CLIST_IS_EMPTY(&thread->contextList)) {
        JS_ASSERT(cx->thread != thread);
        js_DestroyScriptsToGC(cx, &thread->data);
        DestroyThread(thread);
        return JS_DHASH_REMOVE;
    }
    PurgeThreadData(cx, &thread->data);
    return JS_DHASH_NEXT;
}

#endif /* JS_THREADSAFE */

JSBool
js_InitThreads(JSRuntime *rt)
{
#ifdef JS_THREADSAFE
    if (!JS_DHashTableInit(&rt->threads, &threads_ops, NULL,
                           sizeof(JSThreadsHashEntry), 4)) {
        rt->threads.ops = NULL;
        return false;
    }
#else
    InitThreadData(&rt->threadData);
#endif
    return true;
}

void
js_FinishThreads(JSRuntime *rt)
{
#ifdef JS_THREADSAFE
    if (!rt->threads.ops)
        return;
    JS_DHashTableEnumerate(&rt->threads, thread_destroyer, NULL);
    JS_DHashTableFinish(&rt->threads);
    rt->threads.ops = NULL;
#else
    FinishThreadData(&rt->threadData);
#endif
}

void
js_PurgeThreads(JSContext *cx)
{
#ifdef JS_THREADSAFE
    JS_DHashTableEnumerate(&cx->runtime->threads, thread_purger, cx);
#else
    PurgeThreadData(cx, &cx->runtime->threadData);
#endif
}

/*
 * JSOPTION_XML and JSOPTION_ANONFUNFIX must be part of the JS version
 * associated with scripts, so in addition to storing them in cx->options we
 * duplicate them in cx->version (script->version, etc.) and ensure each bit
 * remains synchronized between the two through these two functions.
 */
void
js_SyncOptionsToVersion(JSContext* cx)
{
    if (cx->options & JSOPTION_XML)
        cx->version |= JSVERSION_HAS_XML;
    else
        cx->version &= ~JSVERSION_HAS_XML;
    if (cx->options & JSOPTION_ANONFUNFIX)
        cx->version |= JSVERSION_ANONFUNFIX;
    else
        cx->version &= ~JSVERSION_ANONFUNFIX;
}

inline void
js_SyncVersionToOptions(JSContext* cx)
{
    if (cx->version & JSVERSION_HAS_XML)
        cx->options |= JSOPTION_XML;
    else
        cx->options &= ~JSOPTION_XML;
    if (cx->version & JSVERSION_ANONFUNFIX)
        cx->options |= JSOPTION_ANONFUNFIX;
    else
        cx->options &= ~JSOPTION_ANONFUNFIX;
}

void
js_OnVersionChange(JSContext *cx)
{
#ifdef DEBUG
    JSVersion version = JSVERSION_NUMBER(cx);

    JS_ASSERT(version == JSVERSION_DEFAULT || version >= JSVERSION_ECMA_3);
#endif
}

void
js_SetVersion(JSContext *cx, JSVersion version)
{
    cx->version = version;
    js_SyncVersionToOptions(cx);
    js_OnVersionChange(cx);
}

JSContext *
js_NewContext(JSRuntime *rt, size_t stackChunkSize)
{
    JSContext *cx;
    JSBool ok, first;
    JSContextCallback cxCallback;

    /*
     * We need to initialize the new context fully before adding it to the
     * runtime list. After that it can be accessed from another thread via
     * js_ContextIterator.
     */
    cx = (JSContext *) calloc(1, sizeof *cx);
    if (!cx)
        return NULL;

    cx->runtime = rt;
    cx->debugHooks = &rt->globalDebugHooks;
#if JS_STACK_GROWTH_DIRECTION > 0
    cx->stackLimit = (jsuword) -1;
#endif
    cx->scriptStackQuota = JS_DEFAULT_SCRIPT_STACK_QUOTA;
#ifdef JS_THREADSAFE
    cx->gcLocalFreeLists = (JSGCFreeListSet *) &js_GCEmptyFreeListSet;
#endif
    JS_STATIC_ASSERT(JSVERSION_DEFAULT == 0);
    JS_ASSERT(cx->version == JSVERSION_DEFAULT);
    VOUCH_DOES_NOT_REQUIRE_STACK();
    JS_INIT_ARENA_POOL(&cx->stackPool, "stack", stackChunkSize, sizeof(jsval),
                       &cx->scriptStackQuota);

    JS_INIT_ARENA_POOL(&cx->tempPool, "temp",
                       1024,  /* FIXME: bug 421435 */
                       sizeof(jsdouble), &cx->scriptStackQuota);

    js_InitRegExpStatics(cx);
    JS_ASSERT(cx->resolveFlags == 0);

#ifdef JS_THREADSAFE
    if (!js_InitContextThread(cx)) {
        FreeContext(cx);
        return NULL;
    }
#endif

    /*
     * Here the GC lock is still held after js_InitContextThread took it and
     * the GC is not running on another thread.
     */
    for (;;) {
        if (rt->state == JSRTS_UP) {
            JS_ASSERT(!JS_CLIST_IS_EMPTY(&rt->contextList));
            first = JS_FALSE;
            break;
        }
        if (rt->state == JSRTS_DOWN) {
            JS_ASSERT(JS_CLIST_IS_EMPTY(&rt->contextList));
            first = JS_TRUE;
            rt->state = JSRTS_LAUNCHING;
            break;
        }
        JS_WAIT_CONDVAR(rt->stateChange, JS_NO_TIMEOUT);

        /*
         * During the above wait after we are notified about the state change
         * but before we wake up, another thread could enter the GC from
         * js_DestroyContext, bug 478336. So we must wait here to ensure that
         * when we exit the loop with the first flag set to true, that GC is
         * finished.
         */
        js_WaitForGC(rt);
    }
    JS_APPEND_LINK(&cx->link, &rt->contextList);
    JS_UNLOCK_GC(rt);

    /*
     * If cx is the first context on this runtime, initialize well-known atoms,
     * keywords, numbers, and strings.  If one of these steps should fail, the
     * runtime will be left in a partially initialized state, with zeroes and
     * nulls stored in the default-initialized remainder of the struct.  We'll
     * clean the runtime up under js_DestroyContext, because cx will be "last"
     * as well as "first".
     */
    if (first) {
#ifdef JS_THREADSAFE
        JS_BeginRequest(cx);
#endif
        ok = js_InitCommonAtoms(cx);

        /*
         * scriptFilenameTable may be left over from a previous episode of
         * non-zero contexts alive in rt, so don't re-init the table if it's
         * not necessary.
         */
        if (ok && !rt->scriptFilenameTable)
            ok = js_InitRuntimeScriptState(rt);
        if (ok)
            ok = js_InitRuntimeNumberState(cx);
        if (ok)
            ok = js_InitRuntimeStringState(cx);
#ifdef JS_THREADSAFE
        JS_EndRequest(cx);
#endif
        if (!ok) {
            js_DestroyContext(cx, JSDCM_NEW_FAILED);
            return NULL;
        }

        JS_LOCK_GC(rt);
        rt->state = JSRTS_UP;
        JS_NOTIFY_ALL_CONDVAR(rt->stateChange);
        JS_UNLOCK_GC(rt);
    }

    cxCallback = rt->cxCallback;
    if (cxCallback && !cxCallback(cx, JSCONTEXT_NEW)) {
        js_DestroyContext(cx, JSDCM_NEW_FAILED);
        return NULL;
    }

    return cx;
}

#if defined DEBUG && defined XP_UNIX
# include <stdio.h>

class JSAutoFile {
public:
    JSAutoFile() : mFile(NULL) {}

    ~JSAutoFile() {
        if (mFile)
            fclose(mFile);
    }

    FILE *open(const char *fname, const char *mode) {
        return mFile = fopen(fname, mode);
    }
    operator FILE *() {
        return mFile;
    }

private:
    FILE *mFile;
};

#ifdef JS_EVAL_CACHE_METERING
static void
DumpEvalCacheMeter(JSContext *cx)
{
    struct {
        const char *name;
        ptrdiff_t  offset;
    } table[] = {
#define frob(x) { #x, offsetof(JSEvalCacheMeter, x) }
        EVAL_CACHE_METER_LIST(frob)
#undef frob
    };
    JSEvalCacheMeter *ecm = &JS_THREAD_DATA(cx)->evalCacheMeter;

    static JSAutoFile fp;
    if (!fp) {
        fp.open("/tmp/evalcache.stats", "w");
        if (!fp)
            return;
    }

    fprintf(fp, "eval cache meter (%p):\n",
#ifdef JS_THREADSAFE
            (void *) cx->thread
#else
            (void *) cx->runtime
#endif
            );
    for (uintN i = 0; i < JS_ARRAY_LENGTH(table); ++i) {
        fprintf(fp, "%-8.8s  %llu\n",
                table[i].name, *(uint64 *)((uint8 *)ecm + table[i].offset));
    }
    fprintf(fp, "hit ratio %g%%\n", ecm->hit * 100. / ecm->probe);
    fprintf(fp, "avg steps %g\n", double(ecm->step) / ecm->probe);
    fflush(fp);
}
# define DUMP_EVAL_CACHE_METER(cx) DumpEvalCacheMeter(cx)
#endif

#ifdef JS_FUNCTION_METERING
static void
DumpFunctionMeter(JSContext *cx)
{
    struct {
        const char *name;
        ptrdiff_t  offset;
    } table[] = {
#define frob(x) { #x, offsetof(JSFunctionMeter, x) }
        FUNCTION_KIND_METER_LIST(frob)
#undef frob
    };
    JSFunctionMeter *fm = &cx->runtime->functionMeter;

    static JSAutoFile fp;
    if (!fp) {
        fp.open("/tmp/function.stats", "a");
        if (!fp)
            return;
    }

    fprintf(fp, "function meter (%s):\n", cx->runtime->lastScriptFilename);
    for (uintN i = 0; i < JS_ARRAY_LENGTH(table); ++i) {
        fprintf(fp, "%-11.11s %d\n",
                table[i].name, *(int32 *)((uint8 *)fm + table[i].offset));
    }
    fflush(fp);
}
# define DUMP_FUNCTION_METER(cx)   DumpFunctionMeter(cx)
#endif

#endif /* DEBUG && XP_UNIX */

#ifndef DUMP_EVAL_CACHE_METER
# define DUMP_EVAL_CACHE_METER(cx) ((void) 0)
#endif

#ifndef DUMP_FUNCTION_METER
# define DUMP_FUNCTION_METER(cx)   ((void) 0)
#endif

void
js_DestroyContext(JSContext *cx, JSDestroyContextMode mode)
{
    JSRuntime *rt;
    JSContextCallback cxCallback;
    JSBool last;

    rt = cx->runtime;
<<<<<<< HEAD

=======
>>>>>>> c9d78413
#ifdef JS_THREADSAFE
    /*
     * For API compatibility we allow to destroy contexts without a thread in
     * optimized builds. We assume that the embedding knows that an OOM error
     * cannot happen in JS_SetContextThread.
     */
    JS_ASSERT(cx->thread && CURRENT_THREAD_IS_ME(cx->thread));
    if (!cx->thread)
        JS_SetContextThread(cx);
<<<<<<< HEAD
=======

>>>>>>> c9d78413
    JS_ASSERT_IF(rt->gcRunning, cx->outstandingRequests == 0);
#endif

    if (mode != JSDCM_NEW_FAILED) {
        cxCallback = rt->cxCallback;
        if (cxCallback) {
            /*
             * JSCONTEXT_DESTROY callback is not allowed to fail and must
             * return true.
             */
#ifdef DEBUG
            JSBool callbackStatus =
#endif
            cxCallback(cx, JSCONTEXT_DESTROY);
            JS_ASSERT(callbackStatus);
        }
    }

    JS_LOCK_GC(rt);
    JS_ASSERT(rt->state == JSRTS_UP || rt->state == JSRTS_LAUNCHING);
#ifdef JS_THREADSAFE
    /*
     * Typically we are called outside a request, so ensure that the GC is not
     * running before removing the context from rt->contextList, see bug 477021.
     */
    if (cx->requestDepth == 0)
        js_WaitForGC(rt);
    js_RevokeGCLocalFreeLists(cx);
#endif
    JS_REMOVE_LINK(&cx->link);
    last = (rt->contextList.next == &rt->contextList);
    if (last)
        rt->state = JSRTS_LANDING;
    if (last || mode == JSDCM_FORCE_GC || mode == JSDCM_MAYBE_GC
#ifdef JS_THREADSAFE
        || cx->requestDepth != 0
#endif
        ) {
        JS_ASSERT(rt->gcLevel == 0);

        JS_UNLOCK_GC(rt);

        if (last) {
#ifdef JS_THREADSAFE
            /*
             * If cx is not in a request already, begin one now so that we wait
             * for any racing GC started on a not-last context to finish, before
             * we plow ahead and unpin atoms.  Note that even though we begin a
             * request here if necessary, we end all requests on cx below before
             * forcing a final GC.  This lets any not-last context destruction
             * racing in another thread try to force or maybe run the GC, but by
             * that point, rt->state will not be JSRTS_UP, and that GC attempt
             * will return early.
             */
            if (cx->requestDepth == 0)
                JS_BeginRequest(cx);
#endif

            /* Unlock and clear GC things held by runtime pointers. */
            js_FinishRuntimeNumberState(cx);
            js_FinishRuntimeStringState(cx);

            /* Unpin all common atoms before final GC. */
            js_FinishCommonAtoms(cx);

            /* Clear debugging state to remove GC roots. */
            JS_ClearAllTraps(cx);
            JS_ClearAllWatchPoints(cx);
        }

        /* Remove more GC roots in regExpStatics, then collect garbage. */
        JS_ClearRegExpRoots(cx);

#ifdef JS_THREADSAFE
        /*
         * Destroying a context implicitly calls JS_EndRequest().  Also, we must
         * end our request here in case we are "last" -- in that event, another
         * js_DestroyContext that was not last might be waiting in the GC for our
         * request to end.  We'll let it run below, just before we do the truly
         * final GC and then free atom state.
         */
        while (cx->requestDepth != 0)
            JS_EndRequest(cx);
#endif

        if (last) {
            /* Clear builtin functions, which are recreated on demand. */
            memset(rt->builtinFunctions, 0, sizeof rt->builtinFunctions);

            js_GC(cx, GC_LAST_CONTEXT);
            DUMP_EVAL_CACHE_METER(cx);
            DUMP_FUNCTION_METER(cx);

            /*
             * Free the script filename table if it exists and is empty. Do this
             * after the last GC to avoid finalizers tripping on free memory.
             */
            if (rt->scriptFilenameTable &&
                rt->scriptFilenameTable->nentries == 0) {
                js_FinishRuntimeScriptState(rt);
            }

            /* Take the runtime down, now that it has no contexts or atoms. */
            JS_LOCK_GC(rt);
            rt->state = JSRTS_DOWN;
            JS_NOTIFY_ALL_CONDVAR(rt->stateChange);
        } else {
            if (mode == JSDCM_FORCE_GC)
                js_GC(cx, GC_NORMAL);
            else if (mode == JSDCM_MAYBE_GC)
                JS_MaybeGC(cx);
            JS_LOCK_GC(rt);
            js_WaitForGC(rt);
        }
    }
#ifdef JS_THREADSAFE
    js_ClearContextThread(cx);
#endif
    JS_UNLOCK_GC(rt);
    FreeContext(cx);
}

static void
FreeContext(JSContext *cx)
{
    JSArgumentFormatMap *map;
    JSLocalRootStack *lrs;
    JSLocalRootChunk *lrc;

#ifdef JS_THREADSAFE
    JS_ASSERT(!cx->thread);
#endif

    /* Free the stuff hanging off of cx. */
    js_FreeRegExpStatics(cx);
    VOUCH_DOES_NOT_REQUIRE_STACK();
    JS_FinishArenaPool(&cx->stackPool);
    JS_FinishArenaPool(&cx->tempPool);

    if (cx->lastMessage)
        free(cx->lastMessage);

    /* Remove any argument formatters. */
    map = cx->argumentFormatMap;
    while (map) {
        JSArgumentFormatMap *temp = map;
        map = map->next;
        JS_free(cx, temp);
    }

    /* Destroy the resolve recursion damper. */
    if (cx->resolvingTable) {
        JS_DHashTableDestroy(cx->resolvingTable);
        cx->resolvingTable = NULL;
    }

    lrs = cx->localRootStack;
    if (lrs) {
        while ((lrc = lrs->topChunk) != &lrs->firstChunk) {
            lrs->topChunk = lrc->down;
            JS_free(cx, lrc);
        }
        JS_free(cx, lrs);
    }

    /* Finally, free cx itself. */
    free(cx);
}

JSBool
js_ValidContextPointer(JSRuntime *rt, JSContext *cx)
{
    JSCList *cl;

    for (cl = rt->contextList.next; cl != &rt->contextList; cl = cl->next) {
        if (cl == &cx->link)
            return JS_TRUE;
    }
    JS_RUNTIME_METER(rt, deadContexts);
    return JS_FALSE;
}

JSContext *
js_ContextIterator(JSRuntime *rt, JSBool unlocked, JSContext **iterp)
{
    JSContext *cx = *iterp;

    if (unlocked)
        JS_LOCK_GC(rt);
    cx = js_ContextFromLinkField(cx ? cx->link.next : rt->contextList.next);
    if (&cx->link == &rt->contextList)
        cx = NULL;
    *iterp = cx;
    if (unlocked)
        JS_UNLOCK_GC(rt);
    return cx;
}

JS_FRIEND_API(JSContext *)
js_NextActiveContext(JSRuntime *rt, JSContext *cx)
{
    JSContext *iter = cx;
#ifdef JS_THREADSAFE
    while ((cx = js_ContextIterator(rt, JS_FALSE, &iter)) != NULL) {
        if (cx->requestDepth)
            break;
    }
    return cx;
#else
    return js_ContextIterator(rt, JS_FALSE, &iter);
#endif           
}

#ifdef JS_THREADSAFE

uint32
js_CountThreadRequests(JSContext *cx)
{
    JSCList *head, *link;
    uint32 nrequests;

    JS_ASSERT(CURRENT_THREAD_IS_ME(cx->thread));
    head = &cx->thread->contextList;
    nrequests = 0;
    for (link = head->next; link != head; link = link->next) {
        JSContext *acx = CX_FROM_THREAD_LINKS(link);
        JS_ASSERT(acx->thread == cx->thread);
        if (acx->requestDepth)
            nrequests++;
    }
    return nrequests;
}

/*
 * If the GC is running and we're called on another thread, wait for this GC
 * activation to finish. We can safely wait here without fear of deadlock (in
 * the case where we are called within a request on another thread's context)
 * because the GC doesn't set rt->gcRunning until after it has waited for all
 * active requests to end.
 *
 * We call here js_CurrentThreadId() after checking for rt->gcRunning to avoid
 * expensive calls when the GC is not running.
 */
void
js_WaitForGC(JSRuntime *rt)
{
    JS_ASSERT_IF(rt->gcRunning, rt->gcLevel > 0);
    if (rt->gcRunning && rt->gcThread->id != js_CurrentThreadId()) {
        do {
            JS_AWAIT_GC_DONE(rt);
        } while (rt->gcRunning);
    }
}

uint32
js_DiscountRequestsForGC(JSContext *cx)
{
    uint32 requestDebit;

    JS_ASSERT(cx->thread);
    JS_ASSERT(cx->runtime->gcThread != cx->thread);

#ifdef JS_TRACER
    if (JS_ON_TRACE(cx)) {
        JS_UNLOCK_GC(cx->runtime);
        js_LeaveTrace(cx);
        JS_LOCK_GC(cx->runtime);
    }
#endif

    requestDebit = js_CountThreadRequests(cx);
    if (requestDebit != 0) {
        JSRuntime *rt = cx->runtime;
        JS_ASSERT(requestDebit <= rt->requestCount);
        rt->requestCount -= requestDebit;
        if (rt->requestCount == 0)
            JS_NOTIFY_REQUEST_DONE(rt);
    }
    return requestDebit;
}

void
js_RecountRequestsAfterGC(JSRuntime *rt, uint32 requestDebit)
{
    while (rt->gcLevel > 0) {
        JS_ASSERT(rt->gcThread);
        JS_AWAIT_GC_DONE(rt);
    }
    if (requestDebit != 0)
        rt->requestCount += requestDebit;
}

#endif

static JSDHashNumber
resolving_HashKey(JSDHashTable *table, const void *ptr)
{
    const JSResolvingKey *key = (const JSResolvingKey *)ptr;

    return ((JSDHashNumber)JS_PTR_TO_UINT32(key->obj) >> JSVAL_TAGBITS) ^ key->id;
}

JS_PUBLIC_API(JSBool)
resolving_MatchEntry(JSDHashTable *table,
                     const JSDHashEntryHdr *hdr,
                     const void *ptr)
{
    const JSResolvingEntry *entry = (const JSResolvingEntry *)hdr;
    const JSResolvingKey *key = (const JSResolvingKey *)ptr;

    return entry->key.obj == key->obj && entry->key.id == key->id;
}

static const JSDHashTableOps resolving_dhash_ops = {
    JS_DHashAllocTable,
    JS_DHashFreeTable,
    resolving_HashKey,
    resolving_MatchEntry,
    JS_DHashMoveEntryStub,
    JS_DHashClearEntryStub,
    JS_DHashFinalizeStub,
    NULL
};

JSBool
js_StartResolving(JSContext *cx, JSResolvingKey *key, uint32 flag,
                  JSResolvingEntry **entryp)
{
    JSDHashTable *table;
    JSResolvingEntry *entry;

    table = cx->resolvingTable;
    if (!table) {
        table = JS_NewDHashTable(&resolving_dhash_ops, NULL,
                                 sizeof(JSResolvingEntry),
                                 JS_DHASH_MIN_SIZE);
        if (!table)
            goto outofmem;
        cx->resolvingTable = table;
    }

    entry = (JSResolvingEntry *)
            JS_DHashTableOperate(table, key, JS_DHASH_ADD);
    if (!entry)
        goto outofmem;

    if (entry->flags & flag) {
        /* An entry for (key, flag) exists already -- dampen recursion. */
        entry = NULL;
    } else {
        /* Fill in key if we were the first to add entry, then set flag. */
        if (!entry->key.obj)
            entry->key = *key;
        entry->flags |= flag;
    }
    *entryp = entry;
    return JS_TRUE;

outofmem:
    JS_ReportOutOfMemory(cx);
    return JS_FALSE;
}

void
js_StopResolving(JSContext *cx, JSResolvingKey *key, uint32 flag,
                 JSResolvingEntry *entry, uint32 generation)
{
    JSDHashTable *table;

    /*
     * Clear flag from entry->flags and return early if other flags remain.
     * We must take care to re-lookup entry if the table has changed since
     * it was found by js_StartResolving.
     */
    table = cx->resolvingTable;
    if (!entry || table->generation != generation) {
        entry = (JSResolvingEntry *)
                JS_DHashTableOperate(table, key, JS_DHASH_LOOKUP);
    }
    JS_ASSERT(JS_DHASH_ENTRY_IS_BUSY(&entry->hdr));
    entry->flags &= ~flag;
    if (entry->flags)
        return;

    /*
     * Do a raw remove only if fewer entries were removed than would cause
     * alpha to be less than .5 (alpha is at most .75).  Otherwise, we just
     * call JS_DHashTableOperate to re-lookup the key and remove its entry,
     * compressing or shrinking the table as needed.
     */
    if (table->removedCount < JS_DHASH_TABLE_SIZE(table) >> 2)
        JS_DHashTableRawRemove(table, &entry->hdr);
    else
        JS_DHashTableOperate(table, key, JS_DHASH_REMOVE);
}

JSBool
js_EnterLocalRootScope(JSContext *cx)
{
    JSLocalRootStack *lrs;
    int mark;

    lrs = cx->localRootStack;
    if (!lrs) {
        lrs = (JSLocalRootStack *) JS_malloc(cx, sizeof *lrs);
        if (!lrs)
            return JS_FALSE;
        lrs->scopeMark = JSLRS_NULL_MARK;
        lrs->rootCount = 0;
        lrs->topChunk = &lrs->firstChunk;
        lrs->firstChunk.down = NULL;
        cx->localRootStack = lrs;
    }

    /* Push lrs->scopeMark to save it for restore when leaving. */
    mark = js_PushLocalRoot(cx, lrs, INT_TO_JSVAL(lrs->scopeMark));
    if (mark < 0)
        return JS_FALSE;
    lrs->scopeMark = (uint32) mark;
    return JS_TRUE;
}

void
js_LeaveLocalRootScopeWithResult(JSContext *cx, jsval rval)
{
    JSLocalRootStack *lrs;
    uint32 mark, m, n;
    JSLocalRootChunk *lrc;

    /* Defend against buggy native callers. */
    lrs = cx->localRootStack;
    JS_ASSERT(lrs && lrs->rootCount != 0);
    if (!lrs || lrs->rootCount == 0)
        return;

    mark = lrs->scopeMark;
    JS_ASSERT(mark != JSLRS_NULL_MARK);
    if (mark == JSLRS_NULL_MARK)
        return;

    /* Free any chunks being popped by this leave operation. */
    m = mark >> JSLRS_CHUNK_SHIFT;
    n = (lrs->rootCount - 1) >> JSLRS_CHUNK_SHIFT;
    while (n > m) {
        lrc = lrs->topChunk;
        JS_ASSERT(lrc != &lrs->firstChunk);
        lrs->topChunk = lrc->down;
        JS_free(cx, lrc);
        --n;
    }

    /*
     * Pop the scope, restoring lrs->scopeMark.  If rval is a GC-thing, push
     * it on the caller's scope, or store it in lastInternalResult if we are
     * leaving the outermost scope.  We don't need to allocate a new lrc
     * because we can overwrite the old mark's slot with rval.
     */
    lrc = lrs->topChunk;
    m = mark & JSLRS_CHUNK_MASK;
    lrs->scopeMark = (uint32) JSVAL_TO_INT(lrc->roots[m]);
    if (JSVAL_IS_GCTHING(rval) && !JSVAL_IS_NULL(rval)) {
        if (mark == 0) {
            cx->weakRoots.lastInternalResult = rval;
        } else {
            /*
             * Increment m to avoid the "else if (m == 0)" case below.  If
             * rval is not a GC-thing, that case would take care of freeing
             * any chunk that contained only the old mark.  Since rval *is*
             * a GC-thing here, we want to reuse that old mark's slot.
             */
            lrc->roots[m++] = rval;
            ++mark;
        }
    }
    lrs->rootCount = (uint32) mark;

    /*
     * Free the stack eagerly, risking malloc churn.  The alternative would
     * require an lrs->entryCount member, maintained by Enter and Leave, and
     * tested by the GC in addition to the cx->localRootStack non-null test.
     *
     * That approach would risk hoarding 264 bytes (net) per context.  Right
     * now it seems better to give fresh (dirty in CPU write-back cache, and
     * the data is no longer needed) memory back to the malloc heap.
     */
    if (mark == 0) {
        cx->localRootStack = NULL;
        JS_free(cx, lrs);
    } else if (m == 0) {
        lrs->topChunk = lrc->down;
        JS_free(cx, lrc);
    }
}

void
js_ForgetLocalRoot(JSContext *cx, jsval v)
{
    JSLocalRootStack *lrs;
    uint32 i, j, m, n, mark;
    JSLocalRootChunk *lrc, *lrc2;
    jsval top;

    lrs = cx->localRootStack;
    JS_ASSERT(lrs && lrs->rootCount);
    if (!lrs || lrs->rootCount == 0)
        return;

    /* Prepare to pop the top-most value from the stack. */
    n = lrs->rootCount - 1;
    m = n & JSLRS_CHUNK_MASK;
    lrc = lrs->topChunk;
    top = lrc->roots[m];

    /* Be paranoid about calls on an empty scope. */
    mark = lrs->scopeMark;
    JS_ASSERT(mark < n);
    if (mark >= n)
        return;

    /* If v was not the last root pushed in the top scope, find it. */
    if (top != v) {
        /* Search downward in case v was recently pushed. */
        i = n;
        j = m;
        lrc2 = lrc;
        while (--i > mark) {
            if (j == 0)
                lrc2 = lrc2->down;
            j = i & JSLRS_CHUNK_MASK;
            if (lrc2->roots[j] == v)
                break;
        }

        /* If we didn't find v in this scope, assert and bail out. */
        JS_ASSERT(i != mark);
        if (i == mark)
            return;

        /* Swap top and v so common tail code can pop v. */
        lrc2->roots[j] = top;
    }

    /* Pop the last value from the stack. */
    lrc->roots[m] = JSVAL_NULL;
    lrs->rootCount = n;
    if (m == 0) {
        JS_ASSERT(n != 0);
        JS_ASSERT(lrc != &lrs->firstChunk);
        lrs->topChunk = lrc->down;
        JS_free(cx, lrc);
    }
}

int
js_PushLocalRoot(JSContext *cx, JSLocalRootStack *lrs, jsval v)
{
    uint32 n, m;
    JSLocalRootChunk *lrc;

    n = lrs->rootCount;
    m = n & JSLRS_CHUNK_MASK;
    if (n == 0 || m != 0) {
        /*
         * At start of first chunk, or not at start of a non-first top chunk.
         * Check for lrs->rootCount overflow.
         */
        if ((uint32)(n + 1) == 0) {
            JS_ReportErrorNumber(cx, js_GetErrorMessage, NULL,
                                 JSMSG_TOO_MANY_LOCAL_ROOTS);
            return -1;
        }
        lrc = lrs->topChunk;
        JS_ASSERT(n != 0 || lrc == &lrs->firstChunk);
    } else {
        /*
         * After lrs->firstChunk, trying to index at a power-of-two chunk
         * boundary: need a new chunk.
         */
        lrc = (JSLocalRootChunk *) JS_malloc(cx, sizeof *lrc);
        if (!lrc)
            return -1;
        lrc->down = lrs->topChunk;
        lrs->topChunk = lrc;
    }
    lrs->rootCount = n + 1;
    lrc->roots[m] = v;
    return (int) n;
}

void
js_TraceLocalRoots(JSTracer *trc, JSLocalRootStack *lrs)
{
    uint32 n, m, mark;
    JSLocalRootChunk *lrc;
    jsval v;

    n = lrs->rootCount;
    if (n == 0)
        return;

    mark = lrs->scopeMark;
    lrc = lrs->topChunk;
    do {
        while (--n > mark) {
            m = n & JSLRS_CHUNK_MASK;
            v = lrc->roots[m];
            JS_ASSERT(JSVAL_IS_GCTHING(v) && v != JSVAL_NULL);
            JS_SET_TRACING_INDEX(trc, "local_root", n);
            js_CallValueTracerIfGCThing(trc, v);
            if (m == 0)
                lrc = lrc->down;
        }
        m = n & JSLRS_CHUNK_MASK;
        mark = JSVAL_TO_INT(lrc->roots[m]);
        if (m == 0)
            lrc = lrc->down;
    } while (n != 0);
    JS_ASSERT(!lrc);
}

static void
ReportError(JSContext *cx, const char *message, JSErrorReport *reportp)
{
    /*
     * Check the error report, and set a JavaScript-catchable exception
     * if the error is defined to have an associated exception.  If an
     * exception is thrown, then the JSREPORT_EXCEPTION flag will be set
     * on the error report, and exception-aware hosts should ignore it.
     */
    JS_ASSERT(reportp);
    if (reportp->errorNumber == JSMSG_UNCAUGHT_EXCEPTION)
        reportp->flags |= JSREPORT_EXCEPTION;

    /*
     * Call the error reporter only if an exception wasn't raised.
     *
     * If an exception was raised, then we call the debugErrorHook
     * (if present) to give it a chance to see the error before it
     * propagates out of scope.  This is needed for compatability
     * with the old scheme.
     */
    if (!JS_IsRunning(cx) || !js_ErrorToException(cx, message, reportp)) {
        js_ReportErrorAgain(cx, message, reportp);
    } else if (cx->debugHooks->debugErrorHook && cx->errorReporter) {
        JSDebugErrorHook hook = cx->debugHooks->debugErrorHook;
        /* test local in case debugErrorHook changed on another thread */
        if (hook)
            hook(cx, message, reportp, cx->debugHooks->debugErrorHookData);
    }
}

/* The report must be initially zeroed. */
static void
PopulateReportBlame(JSContext *cx, JSErrorReport *report)
{
    JSStackFrame *fp;

    /*
     * Walk stack until we find a frame that is associated with some script
     * rather than a native frame.
     */
    for (fp = js_GetTopStackFrame(cx); fp; fp = fp->down) {
        if (fp->regs) {
            report->filename = fp->script->filename;
            report->lineno = js_FramePCToLineNumber(cx, fp);
            break;
        }
    }
}

/*
 * We don't post an exception in this case, since doing so runs into
 * complications of pre-allocating an exception object which required
 * running the Exception class initializer early etc.
 * Instead we just invoke the errorReporter with an "Out Of Memory"
 * type message, and then hope the process ends swiftly.
 */
void
js_ReportOutOfMemory(JSContext *cx)
{
#ifdef JS_TRACER
    /*
     * If we are in a builtin called directly from trace, don't report an
     * error. We will retry in the interpreter instead.
     */
    if (JS_ON_TRACE(cx) && !cx->bailExit)
        return;
#endif

    JSErrorReport report;
    JSErrorReporter onError = cx->errorReporter;

    /* Get the message for this error, but we won't expand any arguments. */
    const JSErrorFormatString *efs =
        js_GetLocalizedErrorMessage(cx, NULL, NULL, JSMSG_OUT_OF_MEMORY);
    const char *msg = efs ? efs->format : "Out of memory";

    /* Fill out the report, but don't do anything that requires allocation. */
    memset(&report, 0, sizeof (struct JSErrorReport));
    report.flags = JSREPORT_ERROR;
    report.errorNumber = JSMSG_OUT_OF_MEMORY;
    PopulateReportBlame(cx, &report);

    /*
     * If debugErrorHook is present then we give it a chance to veto sending
     * the error on to the regular ErrorReporter. We also clear a pending
     * exception if any now so the hooks can replace the out-of-memory error
     * by a script-catchable exception.
     */
    cx->throwing = JS_FALSE;
    if (onError) {
        JSDebugErrorHook hook = cx->debugHooks->debugErrorHook;
        if (hook &&
            !hook(cx, msg, &report, cx->debugHooks->debugErrorHookData)) {
            onError = NULL;
        }
    }

    if (onError)
        onError(cx, msg, &report);
}

void
js_ReportOutOfScriptQuota(JSContext *cx)
{
    JS_ReportErrorNumber(cx, js_GetErrorMessage, NULL,
                         JSMSG_SCRIPT_STACK_QUOTA);
}

void
js_ReportOverRecursed(JSContext *cx)
{
    JS_ReportErrorNumber(cx, js_GetErrorMessage, NULL, JSMSG_OVER_RECURSED);
}

void
js_ReportAllocationOverflow(JSContext *cx)
{
    JS_ReportErrorNumber(cx, js_GetErrorMessage, NULL, JSMSG_ALLOC_OVERFLOW);
}

JSBool
js_ReportErrorVA(JSContext *cx, uintN flags, const char *format, va_list ap)
{
    char *message;
    jschar *ucmessage;
    size_t messagelen;
    JSErrorReport report;
    JSBool warning;

    if ((flags & JSREPORT_STRICT) && !JS_HAS_STRICT_OPTION(cx))
        return JS_TRUE;

    message = JS_vsmprintf(format, ap);
    if (!message)
        return JS_FALSE;
    messagelen = strlen(message);

    memset(&report, 0, sizeof (struct JSErrorReport));
    report.flags = flags;
    report.errorNumber = JSMSG_USER_DEFINED_ERROR;
    report.ucmessage = ucmessage = js_InflateString(cx, message, &messagelen);
    PopulateReportBlame(cx, &report);

    warning = JSREPORT_IS_WARNING(report.flags);
    if (warning && JS_HAS_WERROR_OPTION(cx)) {
        report.flags &= ~JSREPORT_WARNING;
        warning = JS_FALSE;
    }

    ReportError(cx, message, &report);
    free(message);
    JS_free(cx, ucmessage);
    return warning;
}

/*
 * The arguments from ap need to be packaged up into an array and stored
 * into the report struct.
 *
 * The format string addressed by the error number may contain operands
 * identified by the format {N}, where N is a decimal digit. Each of these
 * is to be replaced by the Nth argument from the va_list. The complete
 * message is placed into reportp->ucmessage converted to a JSString.
 *
 * Returns true if the expansion succeeds (can fail if out of memory).
 */
JSBool
js_ExpandErrorArguments(JSContext *cx, JSErrorCallback callback,
                        void *userRef, const uintN errorNumber,
                        char **messagep, JSErrorReport *reportp,
                        JSBool *warningp, JSBool charArgs, va_list ap)
{
    const JSErrorFormatString *efs;
    int i;
    int argCount;

    *warningp = JSREPORT_IS_WARNING(reportp->flags);
    if (*warningp && JS_HAS_WERROR_OPTION(cx)) {
        reportp->flags &= ~JSREPORT_WARNING;
        *warningp = JS_FALSE;
    }

    *messagep = NULL;

    /* Most calls supply js_GetErrorMessage; if this is so, assume NULL. */
    if (!callback || callback == js_GetErrorMessage)
        efs = js_GetLocalizedErrorMessage(cx, userRef, NULL, errorNumber);
    else
        efs = callback(userRef, NULL, errorNumber);
    if (efs) {
        size_t totalArgsLength = 0;
        size_t argLengths[10]; /* only {0} thru {9} supported */
        argCount = efs->argCount;
        JS_ASSERT(argCount <= 10);
        if (argCount > 0) {
            /*
             * Gather the arguments into an array, and accumulate
             * their sizes. We allocate 1 more than necessary and
             * null it out to act as the caboose when we free the
             * pointers later.
             */
            reportp->messageArgs = (const jschar **)
                JS_malloc(cx, sizeof(jschar *) * (argCount + 1));
            if (!reportp->messageArgs)
                return JS_FALSE;
            reportp->messageArgs[argCount] = NULL;
            for (i = 0; i < argCount; i++) {
                if (charArgs) {
                    char *charArg = va_arg(ap, char *);
                    size_t charArgLength = strlen(charArg);
                    reportp->messageArgs[i]
                        = js_InflateString(cx, charArg, &charArgLength);
                    if (!reportp->messageArgs[i])
                        goto error;
                } else {
                    reportp->messageArgs[i] = va_arg(ap, jschar *);
                }
                argLengths[i] = js_strlen(reportp->messageArgs[i]);
                totalArgsLength += argLengths[i];
            }
            /* NULL-terminate for easy copying. */
            reportp->messageArgs[i] = NULL;
        }
        /*
         * Parse the error format, substituting the argument X
         * for {X} in the format.
         */
        if (argCount > 0) {
            if (efs->format) {
                jschar *buffer, *fmt, *out;
                int expandedArgs = 0;
                size_t expandedLength;
                size_t len = strlen(efs->format);

                buffer = fmt = js_InflateString (cx, efs->format, &len);
                if (!buffer)
                    goto error;
                expandedLength = len
                                 - (3 * argCount)       /* exclude the {n} */
                                 + totalArgsLength;

                /*
                * Note - the above calculation assumes that each argument
                * is used once and only once in the expansion !!!
                */
                reportp->ucmessage = out = (jschar *)
                    JS_malloc(cx, (expandedLength + 1) * sizeof(jschar));
                if (!out) {
                    JS_free (cx, buffer);
                    goto error;
                }
                while (*fmt) {
                    if (*fmt == '{') {
                        if (isdigit(fmt[1])) {
                            int d = JS7_UNDEC(fmt[1]);
                            JS_ASSERT(d < argCount);
                            js_strncpy(out, reportp->messageArgs[d],
                                       argLengths[d]);
                            out += argLengths[d];
                            fmt += 3;
                            expandedArgs++;
                            continue;
                        }
                    }
                    *out++ = *fmt++;
                }
                JS_ASSERT(expandedArgs == argCount);
                *out = 0;
                JS_free (cx, buffer);
                *messagep =
                    js_DeflateString(cx, reportp->ucmessage,
                                     (size_t)(out - reportp->ucmessage));
                if (!*messagep)
                    goto error;
            }
        } else {
            /*
             * Zero arguments: the format string (if it exists) is the
             * entire message.
             */
            if (efs->format) {
                size_t len;
                *messagep = JS_strdup(cx, efs->format);
                if (!*messagep)
                    goto error;
                len = strlen(*messagep);
                reportp->ucmessage = js_InflateString(cx, *messagep, &len);
                if (!reportp->ucmessage)
                    goto error;
            }
        }
    }
    if (*messagep == NULL) {
        /* where's the right place for this ??? */
        const char *defaultErrorMessage
            = "No error message available for error number %d";
        size_t nbytes = strlen(defaultErrorMessage) + 16;
        *messagep = (char *)JS_malloc(cx, nbytes);
        if (!*messagep)
            goto error;
        JS_snprintf(*messagep, nbytes, defaultErrorMessage, errorNumber);
    }
    return JS_TRUE;

error:
    if (reportp->messageArgs) {
        /* free the arguments only if we allocated them */
        if (charArgs) {
            i = 0;
            while (reportp->messageArgs[i])
                JS_free(cx, (void *)reportp->messageArgs[i++]);
        }
        JS_free(cx, (void *)reportp->messageArgs);
        reportp->messageArgs = NULL;
    }
    if (reportp->ucmessage) {
        JS_free(cx, (void *)reportp->ucmessage);
        reportp->ucmessage = NULL;
    }
    if (*messagep) {
        JS_free(cx, (void *)*messagep);
        *messagep = NULL;
    }
    return JS_FALSE;
}

JSBool
js_ReportErrorNumberVA(JSContext *cx, uintN flags, JSErrorCallback callback,
                       void *userRef, const uintN errorNumber,
                       JSBool charArgs, va_list ap)
{
    JSErrorReport report;
    char *message;
    JSBool warning;

    if ((flags & JSREPORT_STRICT) && !JS_HAS_STRICT_OPTION(cx))
        return JS_TRUE;

    memset(&report, 0, sizeof (struct JSErrorReport));
    report.flags = flags;
    report.errorNumber = errorNumber;
    PopulateReportBlame(cx, &report);

    if (!js_ExpandErrorArguments(cx, callback, userRef, errorNumber,
                                 &message, &report, &warning, charArgs, ap)) {
        return JS_FALSE;
    }

    ReportError(cx, message, &report);

    if (message)
        JS_free(cx, message);
    if (report.messageArgs) {
        /*
         * js_ExpandErrorArguments owns its messageArgs only if it had to
         * inflate the arguments (from regular |char *|s).
         */
        if (charArgs) {
            int i = 0;
            while (report.messageArgs[i])
                JS_free(cx, (void *)report.messageArgs[i++]);
        }
        JS_free(cx, (void *)report.messageArgs);
    }
    if (report.ucmessage)
        JS_free(cx, (void *)report.ucmessage);

    return warning;
}

JS_FRIEND_API(void)
js_ReportErrorAgain(JSContext *cx, const char *message, JSErrorReport *reportp)
{
    JSErrorReporter onError;

    if (!message)
        return;

    if (cx->lastMessage)
        free(cx->lastMessage);
    cx->lastMessage = JS_strdup(cx, message);
    if (!cx->lastMessage)
        return;
    onError = cx->errorReporter;

    /*
     * If debugErrorHook is present then we give it a chance to veto
     * sending the error on to the regular ErrorReporter.
     */
    if (onError) {
        JSDebugErrorHook hook = cx->debugHooks->debugErrorHook;
        if (hook &&
            !hook(cx, cx->lastMessage, reportp,
                  cx->debugHooks->debugErrorHookData)) {
            onError = NULL;
        }
    }
    if (onError)
        onError(cx, cx->lastMessage, reportp);
}

void
js_ReportIsNotDefined(JSContext *cx, const char *name)
{
    JS_ReportErrorNumber(cx, js_GetErrorMessage, NULL, JSMSG_NOT_DEFINED, name);
}

JSBool
js_ReportIsNullOrUndefined(JSContext *cx, intN spindex, jsval v,
                           JSString *fallback)
{
    char *bytes;
    JSBool ok;

    bytes = js_DecompileValueGenerator(cx, spindex, v, fallback);
    if (!bytes)
        return JS_FALSE;

    if (strcmp(bytes, js_undefined_str) == 0 ||
        strcmp(bytes, js_null_str) == 0) {
        ok = JS_ReportErrorFlagsAndNumber(cx, JSREPORT_ERROR,
                                          js_GetErrorMessage, NULL,
                                          JSMSG_NO_PROPERTIES, bytes,
                                          NULL, NULL);
    } else if (JSVAL_IS_VOID(v)) {
        ok = JS_ReportErrorFlagsAndNumber(cx, JSREPORT_ERROR,
                                          js_GetErrorMessage, NULL,
                                          JSMSG_NULL_OR_UNDEFINED, bytes,
                                          js_undefined_str, NULL);
    } else {
        JS_ASSERT(JSVAL_IS_NULL(v));
        ok = JS_ReportErrorFlagsAndNumber(cx, JSREPORT_ERROR,
                                          js_GetErrorMessage, NULL,
                                          JSMSG_NULL_OR_UNDEFINED, bytes,
                                          js_null_str, NULL);
    }

    JS_free(cx, bytes);
    return ok;
}

void
js_ReportMissingArg(JSContext *cx, jsval *vp, uintN arg)
{
    char argbuf[11];
    char *bytes;
    JSAtom *atom;

    JS_snprintf(argbuf, sizeof argbuf, "%u", arg);
    bytes = NULL;
    if (VALUE_IS_FUNCTION(cx, *vp)) {
        atom = GET_FUNCTION_PRIVATE(cx, JSVAL_TO_OBJECT(*vp))->atom;
        bytes = js_DecompileValueGenerator(cx, JSDVG_SEARCH_STACK, *vp,
                                           ATOM_TO_STRING(atom));
        if (!bytes)
            return;
    }
    JS_ReportErrorNumber(cx, js_GetErrorMessage, NULL,
                         JSMSG_MISSING_FUN_ARG, argbuf,
                         bytes ? bytes : "");
    JS_free(cx, bytes);
}

JSBool
js_ReportValueErrorFlags(JSContext *cx, uintN flags, const uintN errorNumber,
                         intN spindex, jsval v, JSString *fallback,
                         const char *arg1, const char *arg2)
{
    char *bytes;
    JSBool ok;

    JS_ASSERT(js_ErrorFormatString[errorNumber].argCount >= 1);
    JS_ASSERT(js_ErrorFormatString[errorNumber].argCount <= 3);
    bytes = js_DecompileValueGenerator(cx, spindex, v, fallback);
    if (!bytes)
        return JS_FALSE;

    ok = JS_ReportErrorFlagsAndNumber(cx, flags, js_GetErrorMessage,
                                      NULL, errorNumber, bytes, arg1, arg2);
    JS_free(cx, bytes);
    return ok;
}

#if defined DEBUG && defined XP_UNIX
/* For gdb usage. */
void js_traceon(JSContext *cx)  { cx->tracefp = stderr; cx->tracePrevPc = NULL; }
void js_traceoff(JSContext *cx) { cx->tracefp = NULL; }
#endif

JSErrorFormatString js_ErrorFormatString[JSErr_Limit] = {
#define MSG_DEF(name, number, count, exception, format) \
    { format, count, exception } ,
#include "js.msg"
#undef MSG_DEF
};

JS_FRIEND_API(const JSErrorFormatString *)
js_GetErrorMessage(void *userRef, const char *locale, const uintN errorNumber)
{
    if ((errorNumber > 0) && (errorNumber < JSErr_Limit))
        return &js_ErrorFormatString[errorNumber];
    return NULL;
}

JSBool
js_InvokeOperationCallback(JSContext *cx)
{
    JS_ASSERT(cx->operationCallbackFlag);
    
    /*
     * Reset the callback flag first, then yield. If another thread is racing
     * us here we will accumulate another callback request which will be 
     * serviced at the next opportunity.
     */
    cx->operationCallbackFlag = 0;

    /*
     * Unless we are going to run the GC, we automatically yield the current
     * context every time the operation callback is hit since we might be
     * called as a result of an impending GC, which would deadlock if we do
     * not yield. Operation callbacks are supposed to happen rarely (seconds,
     * not milliseconds) so it is acceptable to yield at every callback.
     */
    if (cx->runtime->gcIsNeeded)
        js_GC(cx, GC_NORMAL);
#ifdef JS_THREADSAFE    
    else
        JS_YieldRequest(cx);
#endif

    JSOperationCallback cb = cx->operationCallback;

    /*
     * Important: Additional callbacks can occur inside the callback handler
     * if it re-enters the JS engine. The embedding must ensure that the
     * callback is disconnected before attempting such re-entry.
     */

    return !cb || cb(cx);
}

void
js_TriggerAllOperationCallbacks(JSRuntime *rt, JSBool gcLocked)
{
    JSContext *acx, *iter;
#ifdef JS_THREADSAFE
    if (!gcLocked)
        JS_LOCK_GC(rt);
#endif
    iter = NULL;
    while ((acx = js_ContextIterator(rt, JS_FALSE, &iter)))
        JS_TriggerOperationCallback(acx);
#ifdef JS_THREADSAFE
    if (!gcLocked)
        JS_UNLOCK_GC(rt);
#endif
}

JSStackFrame *
js_GetScriptedCaller(JSContext *cx, JSStackFrame *fp)
{
    if (!fp)
        fp = js_GetTopStackFrame(cx);
    while (fp) {
        if (fp->script)
            return fp;
        fp = fp->down;
    }
    return NULL;
}

jsbytecode*
js_GetCurrentBytecodePC(JSContext* cx)
{
    jsbytecode *pc, *imacpc;

#ifdef JS_TRACER
    if (JS_ON_TRACE(cx)) {
        pc = cx->bailExit->pc;
        imacpc = cx->bailExit->imacpc;
    } else
#endif
    {
        JS_ASSERT_NOT_ON_TRACE(cx);  /* for static analysis */
        JSStackFrame* fp = cx->fp;
        if (fp && fp->regs) {
            pc = fp->regs->pc;
            imacpc = fp->imacpc;
        } else {
            return NULL;
        }
    }

    /*
     * If we are inside GetProperty_tn or similar, return a pointer to the
     * current instruction in the script, not the CALL instruction in the
     * imacro, for the benefit of callers doing bytecode inspection.
     */
    return (*pc == JSOP_CALL && imacpc) ? imacpc : pc;
}<|MERGE_RESOLUTION|>--- conflicted
+++ resolved
@@ -583,10 +583,6 @@
     JSBool last;
 
     rt = cx->runtime;
-<<<<<<< HEAD
-
-=======
->>>>>>> c9d78413
 #ifdef JS_THREADSAFE
     /*
      * For API compatibility we allow to destroy contexts without a thread in
@@ -596,10 +592,7 @@
     JS_ASSERT(cx->thread && CURRENT_THREAD_IS_ME(cx->thread));
     if (!cx->thread)
         JS_SetContextThread(cx);
-<<<<<<< HEAD
-=======
-
->>>>>>> c9d78413
+
     JS_ASSERT_IF(rt->gcRunning, cx->outstandingRequests == 0);
 #endif
 
