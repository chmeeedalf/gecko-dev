# This Source Code Form is subject to the terms of the Mozilla Public
# License, v. 2.0. If a copy of the MPL was not distributed with this
# file, You can obtain one at http://mozilla.org/MPL/2.0/.

webidl_base = $(topsrcdir)/dom/webidl

generated_webidl_files = \
  CSS2Properties.webidl \
  $(NULL)

webidl_files = \
  AudioBuffer.webidl \
  AudioBufferSourceNode.webidl \
  AudioContext.webidl \
  AudioDestinationNode.webidl \
  AudioListener.webidl \
  AudioNode.webidl \
  AudioParam.webidl \
  AudioSourceNode.webidl \
  BiquadFilterNode.webidl \
  Blob.webidl \
  CanvasRenderingContext2D.webidl \
  CaretPosition.webidl \
  CharacterData.webidl \
  ClientRectList.webidl \
  Comment.webidl \
  CSS.webidl \
  CSSPrimitiveValue.webidl \
  CSSStyleDeclaration.webidl \
  CSSValue.webidl \
  CSSValueList.webidl \
  DelayNode.webidl \
  Document.webidl \
  DocumentFragment.webidl \
  DocumentType.webidl \
  DOMImplementation.webidl \
  DOMParser.webidl \
  DOMSettableTokenList.webidl \
  DOMStringMap.webidl \
  DOMTokenList.webidl \
  DOMTransaction.webidl \
  DynamicsCompressorNode.webidl \
  Element.webidl \
  EventHandler.webidl \
  EventListener.webidl \
  EventSource.webidl \
  EventTarget.webidl \
  File.webidl \
  FileHandle.webidl \
  FileList.webidl \
  FileReaderSync.webidl \
  FormData.webidl \
  Function.webidl \
  GainNode.webidl \
  HTMLAnchorElement.webidl \
  HTMLBodyElement.webidl \
  HTMLCollection.webidl \
  HTMLDataListElement.webidl \
  HTMLDivElement.webidl \
  HTMLDListElement.webidl \
  HTMLDocument.webidl \
  HTMLElement.webidl \
  HTMLFontElement.webidl \
  HTMLFrameSetElement.webidl \
  HTMLHeadingElement.webidl \
  HTMLImageElement.webidl \
  HTMLLabelElement.webidl \
  HTMLLIElement.webidl \
  HTMLOListElement.webidl \
  HTMLOptionsCollection.webidl \
  HTMLParagraphElement.webidl \
  HTMLPreElement.webidl \
  HTMLPropertiesCollection.webidl \
  HTMLScriptElement.webidl \
  HTMLSpanElement.webidl \
  HTMLTableCaptionElement.webidl \
  HTMLTableCellElement.webidl \
  HTMLTableColElement.webidl \
  HTMLTableElement.webidl \
  HTMLTableRowElement.webidl \
  HTMLTableSectionElement.webidl \
  HTMLTitleElement.webidl \
  HTMLUListElement.webidl \
  ImageData.webidl \
  Location.webidl \
  MutationObserver.webidl \
  Node.webidl \
  NodeFilter.webidl \
  NodeList.webidl \
  PaintRequest.webidl \
  PaintRequestList.webidl \
  PannerNode.webidl \
  Performance.webidl \
  PerformanceNavigation.webidl \
  PerformanceTiming.webidl \
  Rect.webidl \
  RGBColor.webidl \
  Screen.webidl \
  SVGAngle.webidl \
  SVGAnimatedAngle.webidl \
  SVGAnimatedBoolean.webidl \
  SVGAnimatedLengthList.webidl \
  SVGAnimatedNumberList.webidl \
  SVGAnimatedPoints.webidl \
  SVGAnimatedPreserveAspectRatio.webidl \
  SVGAnimatedTransformList.webidl \
<<<<<<< HEAD
=======
  SVGAnimateElement.webidl \
  SVGAnimateMotionElement.webidl \
  SVGAnimateTransformElement.webidl \
  SVGAnimationElement.webidl \
  SVGCircleElement.webidl \
  SVGDefsElement.webidl \
>>>>>>> 62128531
  SVGDescElement.webidl \
  SVGElement.webidl \
  SVGEllipseElement.webidl \
  SVGForeignObjectElement.webidl \
  SVGGElement.webidl \
  SVGGraphicsElement.webidl \
  SVGImageElement.webidl \
  SVGLengthList.webidl \
  SVGLineElement.webidl \
  SVGLocatableElement.webidl \
  SVGMatrix.webidl \
  SVGMetadataElement.webidl \
  SVGMPathElement.webidl \
  SVGNumberList.webidl \
  SVGPathSeg.webidl \
  SVGPathSegList.webidl \
  SVGPoint.webidl \
  SVGPointList.webidl \
  SVGPolygonElement.webidl \
  SVGPolylineElement.webidl \
  SVGPreserveAspectRatio.webidl \
<<<<<<< HEAD
  SVGScriptElement.webidl \
  SVGStopElement.webidl \
  SVGStyleElement.webidl \
=======
  SVGRectElement.webidl \
  SVGScriptElement.webidl \
  SVGSetElement.webidl \
  SVGStopElement.webidl \
  SVGStyleElement.webidl \
  SVGSwitchElement.webidl \
  SVGTests.webidl \
>>>>>>> 62128531
  SVGTitleElement.webidl \
  SVGTransform.webidl \
  SVGTransformableElement.webidl \
  SVGTransformList.webidl \
  SVGURIReference.webidl \
  Text.webidl \
  TextDecoder.webidl \
  TextEncoder.webidl \
  URL.webidl \
  WebSocket.webidl \
  UndoManager.webidl \
  XMLHttpRequest.webidl \
  XMLHttpRequestEventTarget.webidl \
  XMLHttpRequestUpload.webidl \
  XMLSerializer.webidl \
  XPathEvaluator.webidl \
  $(NULL)

ifdef MOZ_WEBGL
webidl_files += \
  WebGLRenderingContext.webidl \
  $(NULL)
endif

ifdef MOZ_WEBRTC
webidl_files += \
  MediaStreamList.webidl \
  $(NULL)
endif

ifdef MOZ_B2G_RIL
webidl_files += \
  USSDReceivedEvent.webidl \
  $(NULL)
endif

ifdef ENABLE_TESTS
test_webidl_files := \
  TestCodeGen.webidl \
  TestDictionary.webidl \
  TestExampleGen.webidl \
  TestTypedef.webidl \
  $(NULL)
else
test_webidl_files := $(NULL)
endif
<|MERGE_RESOLUTION|>--- conflicted
+++ resolved
@@ -104,15 +104,12 @@
   SVGAnimatedPoints.webidl \
   SVGAnimatedPreserveAspectRatio.webidl \
   SVGAnimatedTransformList.webidl \
-<<<<<<< HEAD
-=======
   SVGAnimateElement.webidl \
   SVGAnimateMotionElement.webidl \
   SVGAnimateTransformElement.webidl \
   SVGAnimationElement.webidl \
   SVGCircleElement.webidl \
   SVGDefsElement.webidl \
->>>>>>> 62128531
   SVGDescElement.webidl \
   SVGElement.webidl \
   SVGEllipseElement.webidl \
@@ -134,11 +131,6 @@
   SVGPolygonElement.webidl \
   SVGPolylineElement.webidl \
   SVGPreserveAspectRatio.webidl \
-<<<<<<< HEAD
-  SVGScriptElement.webidl \
-  SVGStopElement.webidl \
-  SVGStyleElement.webidl \
-=======
   SVGRectElement.webidl \
   SVGScriptElement.webidl \
   SVGSetElement.webidl \
@@ -146,7 +138,6 @@
   SVGStyleElement.webidl \
   SVGSwitchElement.webidl \
   SVGTests.webidl \
->>>>>>> 62128531
   SVGTitleElement.webidl \
   SVGTransform.webidl \
   SVGTransformableElement.webidl \
