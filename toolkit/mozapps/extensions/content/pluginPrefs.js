/* This Source Code Form is subject to the terms of the Mozilla Public
 * License, v. 2.0. If a copy of the MPL was not distributed with this
 * file, You can obtain one at http://mozilla.org/MPL/2.0/. */

"use strict";

const { Services } = ChromeUtils.import("resource://gre/modules/Services.jsm");

const PREFS = {
  "pluginFlashBlockingCheckbox":
    { pref: "plugins.flashBlock.enabled", invert: false },
  "pluginEnableProtectedModeCheckbox":
    { pref: "dom.ipc.plugins.flash.disable-protected-mode", invert: true },
};

<<<<<<< HEAD
=======
async function renderPluginMetadata(id) {
  let plugin = await AddonManager.getAddonByID(id);
  if (!plugin)
    return;

  let libLabel = document.getElementById("pluginLibraries");
  libLabel.textContent = plugin.pluginLibraries.join(", ");

  let typeLabel = document.getElementById("pluginMimeTypes"), types = [];
  for (let type of plugin.pluginMimeTypes) {
    let extras = [type.description.trim(), type.suffixes].
                 filter(x => x).join(": ");
    types.push(type.type + (extras ? " (" + extras + ")" : ""));
  }
  typeLabel.textContent = types.join(",\n");
  let showProtectedModePref = canDisableFlashProtectedMode(plugin);
  document.getElementById("pluginEnableProtectedMode")
    .setAttribute("collapsed", showProtectedModePref ? "" : "true");
}

function isFlashPlugin(aPlugin) {
  for (let type of aPlugin.pluginMimeTypes) {
    if (type.type == "application/x-shockwave-flash") {
      return true;
    }
  }
  return false;
}
// Protected mode is win32-only, not win64
function canDisableFlashProtectedMode(aPlugin) {
  return isFlashPlugin(aPlugin) && Services.appinfo.XPCOMABI == "x86-msvc";
}

>>>>>>> a82fd504
function init() {
  for (let id of Object.keys(PREFS)) {
    let checkbox = document.getElementById(id);
    var prefVal = Services.prefs.getBoolPref(PREFS[id].pref);
    checkbox.checked = PREFS[id].invert ? !prefVal : prefVal;
    checkbox.addEventListener("command", () => {
      Services.prefs.setBoolPref(PREFS[id].pref,
                                 PREFS[id].invert ? !checkbox.checked : checkbox.checked);
    });
  }
}

window.addEventListener("load", init, { once: true });<|MERGE_RESOLUTION|>--- conflicted
+++ resolved
@@ -5,6 +5,7 @@
 "use strict";
 
 const { Services } = ChromeUtils.import("resource://gre/modules/Services.jsm");
+const { AddonManager } = ChromeUtils.import("resource://gre/modules/AddonManager.jsm");
 
 const PREFS = {
   "pluginFlashBlockingCheckbox":
@@ -13,8 +14,6 @@
     { pref: "dom.ipc.plugins.flash.disable-protected-mode", invert: true },
 };
 
-<<<<<<< HEAD
-=======
 async function renderPluginMetadata(id) {
   let plugin = await AddonManager.getAddonByID(id);
   if (!plugin)
@@ -48,8 +47,10 @@
   return isFlashPlugin(aPlugin) && Services.appinfo.XPCOMABI == "x86-msvc";
 }
 
->>>>>>> a82fd504
 function init() {
+  let params = new URLSearchParams(location.hash.slice(1));
+  renderPluginMetadata(params.get("id"));
+
   for (let id of Object.keys(PREFS)) {
     let checkbox = document.getElementById(id);
     var prefVal = Services.prefs.getBoolPref(PREFS[id].pref);
