--- conflicted
+++ resolved
@@ -2362,7 +2362,6 @@
   -moz-border-end: none;
   -moz-margin-start: 0;
   -moz-margin-end: -3px;
-<<<<<<< HEAD
 }
 
 #sidebar-title {
@@ -2383,181 +2382,6 @@
 .browserContainer > findbar {
   background: @scopeBarBackground@;
   border-top: @scopeBarSeparatorBorder@;
-  color: -moz-DialogText;
-  text-shadow: none;
-}
-
-/* ----- THROBBER ----- */
-
-#navigator-throbber {
-  width: 17px;
-  min-height: 16px;
-  margin: 0 4px;
-}
-
-#navigator-throbber[busy="true"] {
-  list-style-image: url("chrome://global/skin/icons/loading_16.png");
-}
-
-#wrapper-navigator-throbber > #navigator-throbber {
-  list-style-image: url("chrome://global/skin/icons/notloading_16.png");
-}
-
-toolbarbutton.chevron > .toolbarbutton-menu-dropmarker {
-  display: none;
-}
-
-.bookmark-item {
-  list-style-image: url("chrome://mozapps/skin/places/defaultFavicon.png");
-}
-
-@media (min-resolution: 2dppx) {
-  .bookmark-item {
-    list-style-image: url("chrome://mozapps/skin/places/defaultFavicon@2x.png");
-  }
-
-  image.bookmark-item {
-    width: 16px;
-  }
-}
-
-.openintabs-menuitem {
-  list-style-image: none;
-}
-
-/* ::::: tabbrowser ::::: */
-
-.tabbrowser-tabbox {
-  margin: 0;
-}
-
-.tab-throbber,
-.tab-icon-image {
-  width: 16px;
-  height: 16px;
-  list-style-image: url("chrome://mozapps/skin/places/defaultFavicon.png");
-}
-
-.tab-throbber {
-  list-style-image: url("chrome://browser/skin/tabbrowser/connecting.png");
-}
-
-.tab-throbber[progress] {
-  list-style-image: url("chrome://browser/skin/tabbrowser/loading.png");
-}
-
-@media (min-resolution: 2dppx) {
-  .tab-icon-image {
-    list-style-image: url("chrome://mozapps/skin/places/defaultFavicon@2x.png");
-    image-rendering: -moz-crisp-edges;
-  }
-
-  .tab-throbber {
-    list-style-image: url("chrome://browser/skin/tabbrowser/connecting@2x.png");
-  }
-
-  .tab-throbber[progress] {
-    list-style-image: url("chrome://browser/skin/tabbrowser/loading@2x.png");
-  }
-}
-
-.tabbrowser-tab:not(:hover) > .tab-stack > .tab-content > .tab-icon-image:not([selected="true"]) {
-  opacity: .8;
-}
-
-.tabbrowser-tab:not([pinned]):not([fadein]) {
-  transition: min-width 200ms ease-out /* copied from browser/base/content/browser.css */,
-              max-width 250ms ease-out /* copied from browser/base/content/browser.css */,
-              opacity 50ms ease-out 100ms /* hide the tab for the last 100ms of the max-width transition */;
-}
-
-.tab-stack {
-  /* ensure stable tab height with and without toolbarbuttons on the tab bar */
-  height: 26px;
-}
-
-.tabbrowser-tab,
-.tabs-newtab-button {
-  -moz-appearance: none;
-  font: message-box;
-  font-weight: bold;
-  text-shadow: @loweredShadow@;
-  margin: 0;
-  padding: 0;
-  border: none;
-  text-align: center;
-  -moz-box-align: stretch;
-}
-
-.tabbrowser-tab[remote] {
-  text-decoration: underline;
-}
-
-%define TABSONTOP_TAB #tabbrowser-tabs[tabsontop="true"] > .tabbrowser-tab
-%define TABSONBOTTOM_TAB #tabbrowser-tabs[tabsontop="false"] > .tabbrowser-tab
-%define TABSONTOP_TAB_STACK #tabbrowser-tabs[tabsontop="true"] > .tabbrowser-tab > .tab-stack
-%define TABSONBOTTOM_TAB_STACK #tabbrowser-tabs[tabsontop="false"] > .tabbrowser-tab > .tab-stack
-%define TABSONTOP_NEWTAB_BUTTON #tabbrowser-tabs[tabsontop="true"] > .tabbrowser-arrowscrollbox > .tabs-newtab-button
-%define TABSONBOTTOM_NEWTAB_BUTTON #tabbrowser-tabs[tabsontop="false"] > .tabbrowser-arrowscrollbox > .tabs-newtab-button
-
-@TABSONTOP_TAB_STACK@ > .tab-background {
-  margin-top: 3px;
-}
-
-@TABSONBOTTOM_TAB_STACK@ > .tab-background {
-  margin-bottom: 3px;
-}
-
-@TABSONTOP_TAB_STACK@ > .tab-background:not([selected="true"]):not(:-moz-lwtheme) {
-  margin-bottom: 2px;
-}
-
-@TABSONBOTTOM_TAB_STACK@ > .tab-background:not([selected="true"]) {
-  margin-top: 2px;
-}
-
-.tab-background,
-.tab-content,
-.tabs-newtab-button > .toolbarbutton-icon {
-  -moz-margin-start: -5px;
-  -moz-margin-end: -4px;
-  pointer-events: none;
-}
-
-.tab-close-button {
-  pointer-events: auto;
-}
-
-.tabbrowser-tabs[closebuttons="hidden"] > * > * > * > .tab-close-button:not([pinned]) {
-  display: -moz-box;
-  visibility: hidden;
-}
-
-.tabbrowser-arrowscrollbox > .arrowscrollbox-scrollbox {
-  -moz-padding-start: 5px;
-  -moz-padding-end: 4px;
-=======
->>>>>>> 30dffbff
-}
-
-#sidebar-title {
-  color: #535f6d;
-  font-weight: bold;
-}
-
-#sidebar-throbber[loading="true"] {
-  list-style-image: url("chrome://global/skin/icons/loading_16.png");
-}
-
-sidebarheader > .tabs-closebutton > .toolbarbutton-text {
-  display: none;
-}
-
-/* ----- CONTENT ----- */
-
-.browserContainer > findbar {
-  background: @scopeBarBackground@;
-  border-bottom: @scopeBarSeparatorBorder@;
   color: -moz-DialogText;
   text-shadow: none;
 }
