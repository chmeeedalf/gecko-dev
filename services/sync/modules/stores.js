--- conflicted
+++ resolved
@@ -872,15 +872,8 @@
 				false );
 
     // Re-add the new updated cookie:
-<<<<<<< HEAD
-    if ( command.data.expiry ) {
-      /* ignore single-session cookies, add only persistent
-	 cookies.
-	 TODO: throw out cookies with expiration dates in the past?*/
-=======
     if ( !command.data.isSession ) {
       /* ignore single-session cookies, add only persistent cookies.  */
->>>>>>> 5fa21e0f
       this._cookieManager.add( matchingCookie.host,
 			       matchingCookie.path,
 			       matchingCookie.name,
@@ -907,16 +900,8 @@
       if (cookie.QueryInterface( Ci.nsICookie )){
 	// String used to identify cookies is
 	// host:path:name
-<<<<<<< HEAD
-	if ( !cookie.expiry ) {
-	  /* Skip cookies that do not have an expiration date.
-	     (Persistent cookies have one, session-only cookies don't.)
-	     TODO: Throw out any cookies that have expiration dates in the
-	     past?*/
-=======
 	if ( cookie.isSession ) { 
 	  /* Skip session-only cookies, sync only persistent cookies. */
->>>>>>> 5fa21e0f
 	  continue;
 	}
 
