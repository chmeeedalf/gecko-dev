--- conflicted
+++ resolved
@@ -12070,7 +12070,6 @@
       Buf.writeStringDelimiter(strLen);
     }.bind(this);
 
-<<<<<<< HEAD
     this.context.ICCIOHelper.updateLinearFixedEF({
       fileId: fileId,
       recordNumber: recordNumber,
@@ -12078,15 +12077,7 @@
       callback: onsuccess,
       onerror: onerror
     });
- },
-=======
-    ICCIOHelper.updateLinearFixedEF({fileId: fileId,
-                                     recordNumber: recordNumber,
-                                     dataWriter: dataWriter,
-                                     callback: onsuccess,
-                                     onerror: onerror});
-  },
->>>>>>> 21d6a90c
+  },
 
   /**
    * Cache EF_ANR record size.
