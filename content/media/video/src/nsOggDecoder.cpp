--- conflicted
+++ resolved
@@ -802,7 +802,6 @@
         // Even if the frame has had its audio data written we call
         // PlayAudio to ensure that any data we have buffered in the
         // nsAudioStream is written to the hardware.
-<<<<<<< HEAD
         PlayAudio(frame);
         double hwtime = mAudioStream ? mAudioStream->GetPosition() : -1.0;
         time = hwtime < 0.0 ?
@@ -824,29 +823,6 @@
       while (!mDecodedFrames.IsEmpty() && time >= mDecodedFrames.Peek()->mTime) {
         LOG(PR_LOG_DEBUG, ("Skipping frame time %f with audio at time %f", mDecodedFrames.Peek()->mTime, time));
         PlayAudio(frame);
-=======
-        PlayAudio(frame);
-        double hwtime = mAudioStream ? mAudioStream->GetPosition() : -1.0;
-        time = hwtime < 0.0 ?
-          (TimeStamp::Now() - mPlayStartTime - mPauseDuration).ToSeconds() :
-          hwtime;
-        if (time < frame->mTime) {
-          mon.Wait(PR_MillisecondsToInterval(PRInt64((frame->mTime - time)*1000)));
-          if (mState == DECODER_STATE_SHUTDOWN)
-            return;
-          continue;
-        }
-        break;
-      }
-
-      mDecodedFrames.Pop();
-      QueueDecodedFrames();
-
-      // Skip frames up to the one we should be showing.
-      while (!mDecodedFrames.IsEmpty() && time >= mDecodedFrames.Peek()->mTime) {
-        LOG(PR_LOG_DEBUG, ("Skipping frame time %f with audio at time %f", mDecodedFrames.Peek()->mTime, time));
-        PlayAudio(frame);
->>>>>>> c9d78413
         delete frame;
         frame = mDecodedFrames.Peek();
         mDecodedFrames.Pop();
@@ -1375,15 +1351,6 @@
           NS_NEW_RUNNABLE_METHOD(nsOggDecoder, mDecoder, SeekingStopped);
         NS_DispatchToMainThread(stopEvent, NS_DISPATCH_SYNC);        
         mon.Enter();
-<<<<<<< HEAD
-
-        if (mState == DECODER_STATE_SEEKING && mSeekTime == seekTime) {
-          LOG(PR_LOG_DEBUG, ("Changed state from SEEKING (to %f) to DECODING", seekTime));
-          mState = DECODER_STATE_DECODING;
-          mon.NotifyAll();
-        }
-=======
->>>>>>> c9d78413
       }
       break;
 
